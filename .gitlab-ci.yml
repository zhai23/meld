<<<<<<< HEAD
include: 'https://gitlab.gnome.org/GNOME/citemplates/raw/master/flatpak/flatpak_ci_initiative.yml'

=======
>>>>>>> 78612040
image: registry.gitlab.gnome.org/gnome/gnome-runtime-images/gnome:master

stages:
  - check
  - test
  - deploy
  - build-windows

variables:
    BUNDLE: "meld-dev.flatpak"
    DEPENDENCIES: python3
                  python3-pip
                  python3-pytest
                  python3-gobject
                  gobject-introspection
                  gtk3
                  gtksourceview4
                  glib2-devel

<<<<<<< HEAD
flatpak:
    variables:
        MANIFEST_PATH: "data/org.gnome.MeldDevel.json"
        MESON_ARGS: "-Dprofile=Devel"
        FLATPAK_MODULE: "meld"
        RUNTIME_REPO: "https://nightly.gnome.org/gnome-nightly.flatpakrepo"
        APP_ID: "org.gnome.Meld"
    extends: .flatpak
=======
.linux-common: &linux-common
  before_script:
    - dnf update -y
    - dnf install -y $DEPENDENCIES
>>>>>>> 78612040

lint:
  stage: check
  script:
    - dnf install -y git
    - pip3 install -r dev-requirements.txt
<<<<<<< HEAD
    - flake8 bin/meld meld/
  allow_failure: true
=======
    - pre-commit run --all-files --show-diff-on-failure
>>>>>>> 78612040

pytest:
  stage: check
  before_script:
    - dnf update -y
    - dnf install -y $DEPENDENCIES
  script:
    - py.test-3 test/

.mingw-common: &mingw-common
  stage: build-windows
  tags: # select gitlab runners with specific tag (unrelated to git repo tags)
    - win32
  artifacts:
    name: "%CI_JOB_STAGE%-%CI_COMMIT_REF_NAME%"
    paths:
      - dist/
  before_script:
    - path C:\msys64\%MSYSTEM%\bin;C:\msys64\usr\bin;%PATH%
    - pacman --noconfirm -S --refresh --sysupgrade --needed mingw-w64-%MSYS2_ARCH%-python3-cx_Freeze mingw-w64-%MSYS2_ARCH%-python3-gobject mingw-w64-%MSYS2_ARCH%-python3-pytest mingw-w64-%MSYS2_ARCH%-gtksourceview4 mingw-w64-%MSYS2_ARCH%-gsettings-desktop-schemas glib2-devel intltool
  script:
    - glib-compile-schemas data
    - python3 setup_win32.py bdist_dumb --bdist-dir build\bdist.mingw\msi --keep-temp bdist_msi --keep-temp
  # main purpose of this job is creating installers and not checking for breakage by changes in code
  # so allow failures since the status of the build may depend on updates of rolling-release msys2 packages
  allow_failure: true

mingw64-dist:
  variables:
    MSYS2_ARCH: x86_64
    MSYSTEM: MINGW64
  <<: *mingw-common

mingw32-dist:
  variables:
    MSYS2_ARCH: i686
    MSYSTEM: "MINGW32"
  <<: *mingw-common<|MERGE_RESOLUTION|>--- conflicted
+++ resolved
@@ -1,8 +1,5 @@
-<<<<<<< HEAD
 include: 'https://gitlab.gnome.org/GNOME/citemplates/raw/master/flatpak/flatpak_ci_initiative.yml'
 
-=======
->>>>>>> 78612040
 image: registry.gitlab.gnome.org/gnome/gnome-runtime-images/gnome:master
 
 stages:
@@ -22,7 +19,6 @@
                   gtksourceview4
                   glib2-devel
 
-<<<<<<< HEAD
 flatpak:
     variables:
         MANIFEST_PATH: "data/org.gnome.MeldDevel.json"
@@ -31,24 +27,13 @@
         RUNTIME_REPO: "https://nightly.gnome.org/gnome-nightly.flatpakrepo"
         APP_ID: "org.gnome.Meld"
     extends: .flatpak
-=======
-.linux-common: &linux-common
-  before_script:
-    - dnf update -y
-    - dnf install -y $DEPENDENCIES
->>>>>>> 78612040
 
 lint:
   stage: check
   script:
     - dnf install -y git
     - pip3 install -r dev-requirements.txt
-<<<<<<< HEAD
-    - flake8 bin/meld meld/
-  allow_failure: true
-=======
     - pre-commit run --all-files --show-diff-on-failure
->>>>>>> 78612040
 
 pytest:
   stage: check
