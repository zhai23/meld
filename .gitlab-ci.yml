stages:
  - check
  - build

variables:
<<<<<<< HEAD
  DEPENDENCIES: python3 pygobject3 gobject-introspection
                python3-gobject gtk3 gtksourceview4
                python3-pytest intltool glib2-devel
=======
  DEPENDENCIES: python3
                python3-pip
                python3-pytest
                python3-gobject
                gobject-introspection
                gtk3
                gtksourceview4
                intltool
                glib2-devel
>>>>>>> c76b8899

.linux-common: &linux-common
  image: fedora:rawhide
  before_script:
    - dnf update -y
    - dnf install -y $DEPENDENCIES

flake8:
  stage: check
  script:
    - pip3 install -r dev-requirements.txt
    - flake8 bin/meld meld/
  allow_failure: true
  <<: *linux-common

linux-pytest:
  stage: check
  script:
    - py.test-3 test/
  <<: *linux-common

linux-build:
  stage: build
  script:
    - python3 setup.py build
  <<: *linux-common

.mingw-common: &mingw-common
  stage: build
  tags: # select gitlab runners with specific tag (unrelated to git repo tags)
    - win32
  artifacts:
    name: "%CI_JOB_STAGE%-%CI_COMMIT_REF_NAME%"
    paths:
      - dist/
  before_script:
    - path C:\msys64\%MSYSTEM%\bin;C:\msys64\usr\bin;%PATH%
    - pacman --noconfirm -S --refresh --sysupgrade --needed mingw-w64-%MSYS2_ARCH%-python3-cx_Freeze mingw-w64-%MSYS2_ARCH%-python3-gobject mingw-w64-%MSYS2_ARCH%-python3-pytest mingw-w64-%MSYS2_ARCH%-gtksourceview4 mingw-w64-%MSYS2_ARCH%-gsettings-desktop-schemas glib2-devel intltool
  script:
    - glib-compile-schemas data
    - python3 setup_win32.py bdist_dumb --bdist-dir build\bdist.mingw\msi --keep-temp bdist_msi --keep-temp
  # main purpose of this job is creating installers and not checking for breakage by changes in code
  # so allow failures since the status of the build may depend on updates of rolling-release msys2 packages
  allow_failure: true

mingw64-dist:
  variables:
    MSYS2_ARCH: x86_64
    MSYSTEM: MINGW64
  <<: *mingw-common

mingw32-dist:
  variables:
    MSYS2_ARCH: i686
    MSYSTEM: "MINGW32"
  <<: *mingw-common<|MERGE_RESOLUTION|>--- conflicted
+++ resolved
@@ -3,11 +3,6 @@
   - build
 
 variables:
-<<<<<<< HEAD
-  DEPENDENCIES: python3 pygobject3 gobject-introspection
-                python3-gobject gtk3 gtksourceview4
-                python3-pytest intltool glib2-devel
-=======
   DEPENDENCIES: python3
                 python3-pip
                 python3-pytest
@@ -17,7 +12,6 @@
                 gtksourceview4
                 intltool
                 glib2-devel
->>>>>>> c76b8899
 
 .linux-common: &linux-common
   image: fedora:rawhide
