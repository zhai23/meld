#!/usr/bin/env python3

# Copyright (C) 2002-2006 Stephen Kennedy <stevek@gnome.org>
# Copyright (C) 2009-2014 Kai Willadsen <kai.willadsen@gmail.com>
#
# This program is free software: you can redistribute it and/or modify
# it under the terms of the GNU General Public License as published by
# the Free Software Foundation, either version 2 of the License, or (at
# your option) any later version.
#
# This program is distributed in the hope that it will be useful, but
# WITHOUT ANY WARRANTY; without even the implied warranty of
# MERCHANTABILITY or FITNESS FOR A PARTICULAR PURPOSE.  See the GNU
# General Public License for more details.
#
# You should have received a copy of the GNU General Public License
# along with this program.  If not, see <http://www.gnu.org/licenses/>.

import locale
import logging
import os
import signal
import subprocess
import sys
from multiprocessing import freeze_support

# On Windows, pythonw.exe (which doesn't display a console window) supplies
# dummy stdout and stderr streams that silently throw away any output. However,
# these streams seem to have issues with flush() so we just redirect stdout and
# stderr to actual dummy files (the equivalent of /dev/null).
# Regarding pythonw.exe stdout, see also http://bugs.python.org/issue706263
# Also cx_Freeze built with Win32GUI base sets sys.stdout to None
# leading to exceptions in print() and freeze_support() that uses flush()
if sys.executable.endswith("pythonw.exe") or sys.stdout is None:
    devnull = open(os.devnull, "w")
    sys.stdout = sys.stderr = devnull

# Main module hasn't multiprocessing workers, so not imported in subprocesses.
# This allows skipping '__name__ == "main"' guard, but freezed case is special.
freeze_support()


def disable_stdout_buffering():

    class Unbuffered:

        def __init__(self, file):
            self.file = file

        def write(self, arg):
            self.file.write(arg)
            self.file.flush()

        def __getattr__(self, attr):
            return getattr(self.file, attr)

    sys.stdout = Unbuffered(sys.stdout)


def get_meld_dir():
    global frozen
    if frozen:
        return os.path.dirname(sys.executable)

    # Support running from an uninstalled version
    self_path = os.path.realpath(__file__)
    return os.path.abspath(os.path.join(os.path.dirname(self_path), ".."))


frozen = getattr(sys, 'frozen', False)
melddir = get_meld_dir()

uninstalled = False
if os.path.exists(os.path.join(melddir, "meld.doap")):
    sys.path[0:0] = [melddir]
    uninstalled = True
devel = os.path.exists(os.path.join(melddir, ".git"))

if uninstalled:
    # Import system hackery to import conf.py.in without copying it to
    # have a .py suffix. This is entirely so that we can run from a git
    # checkout without any user intervention.
    import importlib.machinery
    import importlib.util

    loader = importlib.machinery.SourceFileLoader(
        'meld.conf', os.path.join(melddir, 'meld/conf.py.in'))
    spec = importlib.util.spec_from_loader(loader.name, loader)
    mod = importlib.util.module_from_spec(spec)
    loader.exec_module(mod)

    import meld
    meld.conf = mod
    sys.modules['meld.conf'] = mod

import meld.conf  # noqa: E402

# Silence warnings on non-devel releases (minor version is divisible by 2)
is_stable = not bool(int(meld.conf.__version__.split('.')[1]) % 2)
if is_stable:
    import warnings
    warnings.simplefilter("ignore")

if uninstalled:
    meld.conf.uninstalled()
elif frozen:
    meld.conf.frozen()

# TODO: Possibly move to elib.intl
import gettext  # noqa: E402, I100

locale_domain = meld.conf.__package__
locale_dir = meld.conf.LOCALEDIR

gettext.bindtextdomain(locale_domain, locale_dir)
try:
    locale.setlocale(locale.LC_ALL, '')
except locale.Error as e:
    print("Couldn't set the locale: %s; falling back to 'C' locale" % e)
    locale.setlocale(locale.LC_ALL, 'C')
gettext.textdomain(locale_domain)
trans = gettext.translation(
    locale_domain, localedir=str(locale_dir), fallback=True)
_ = meld.conf._ = trans.gettext
meld.conf.ngettext = trans.ngettext

try:
    if os.name == 'nt':
        from ctypes import cdll
        if frozen:
            libintl = cdll['libintl-8']
        else:
            try:
                libintl = cdll.intl
            except FileNotFoundError:
                libintl = cdll['libintl-8']
        libintl.bindtextdomain(locale_domain, str(locale_dir))
        libintl.bind_textdomain_codeset(locale_domain, 'UTF-8')
        libintl.textdomain(locale_domain)
        del libintl
    else:
        locale.bindtextdomain(locale_domain, str(locale_dir))
        locale.bind_textdomain_codeset(locale_domain, 'UTF-8')
        locale.textdomain(locale_domain)
except AttributeError as e:
    # Python builds linked without libintl (i.e., OSX) don't have
    # bindtextdomain(), which causes Gtk.Builder translations to fail.
    print(
        "Couldn't bind the translation domain. Some translations won't "
        "work.\n{}".format(e))
except locale.Error as e:
    print(
        "Couldn't bind the translation domain. Some translations won't "
        "work.\n{}".format(e))
except WindowsError as e:
    # Accessing cdll.intl sometimes fails on Windows for unknown reasons.
    # Let's just continue, as translations are non-essential.
    print(
        "Couldn't bind the translation domain. Some translations won't "
        "work.\n{}".format(e))


def show_error_and_exit(error_text):
    """
    Show error in a robust way: always print to stdout and try to
    display gui message via gtk or tkinter (first available).
    Empty toplevel window is used as message box parent since
    parentless message box cause toolkit and windowing system problems.
    This function is both python 2 and python 3 compatible since it is used
    to display wrong python version.
    """
    print(error_text)
    raise_as_last_resort_to_display = False
    try:
        import gi
        gi.require_version("Gtk", "4.0")
        from gi.repository import Gtk
        Gtk.MessageDialog(
            message_type=Gtk.MessageType.ERROR,
            buttons=Gtk.ButtonsType.CLOSE,
            text=error_text,
        ).run()
    except Exception:
        # tkinter is imported here only to show a UI warning about
        # missing dependencies.
        try:
            from tkinter import Tk
            from tkinter.messagebox import showerror
            toplevel = Tk(className="Meld")
            toplevel.wait_visibility()
            showerror("Meld", error_text, parent=toplevel)
        except Exception:
            # Displaying with tkinter failed too, just exit if not frozen.
            # Frozen app may lack console but be able to show exceptions.
            raise_as_last_resort_to_display = frozen
    if raise_as_last_resort_to_display:
        raise Exception(error_text)
    sys.exit(1)


def check_requirements():

    import importlib
    from typing import NamedTuple, Optional

    class Requirement(NamedTuple):
        name: str
        module: Optional[str]
        gi_version: Optional[str]
        major_version: int
        minor_version: int

        def check(self):
            if self.gi_version:
                import gi
                gi.require_version(self.module, self.gi_version)
                module = 'gi.repository.{}'.format(self.module)
            else:
                module = self.module

            mod = importlib.import_module(module)
            if mod.__name__ == 'gi.repository.Gtk':
                version = (mod.get_major_version(), mod.get_minor_version())
            elif mod.__name__ == 'gi.repository.GLib':
                version = (mod.MAJOR_VERSION, mod.MINOR_VERSION)
            elif mod.__name__ == 'gi.repository.GtkSource':
                # There's no accessors for GtkSource, so we try a 4.0 API
                # call and just set the version so it will pass
                mod.init()
                version = (self.major_version, self.minor_version)
            elif mod.__name__ in ('cairo', 'gi', 'sys'):
                version = mod.version_info

            if version < (self.major_version, self.minor_version):
                raise RuntimeError('Unsupported version')

        def __str__(self):
            return '{} {}.{}'.format(
                self.name, self.major_version, self.minor_version)

    # These requirements are kept in both `bin/meld` and `meson.build`. If you
    # update one, update the other.
    requirements = (
        Requirement('Python', 'sys', None, 3, 6),
        Requirement('Gtk+', 'Gtk', '4.0', 4, 10),
        Requirement('GLib', 'GLib', '2.0', 2, 48),
        Requirement('GtkSourceView', 'GtkSource', '5', 5, 0),
        Requirement('pygobject', 'gi', None, 3, 30),
        Requirement('pycairo', 'cairo', None, 1, 15),
    )

    try:
        for r in requirements:
            r.check()
    except (AttributeError, ImportError, RuntimeError, ValueError):
        show_error_and_exit(_('Meld requires %s.') % str(r))


def setup_resources():
<<<<<<< HEAD
    import gi
    gi.require_version("Gtk", "4.0")
    gi.require_version("Adw", "1")
    gi.require_version("GtkSource", "5")
    from gi.repository import Gio
    from gi.repository import GtkSource
=======
    from gi.repository import Gio, GtkSource
>>>>>>> 6d269257

    resource_filename = meld.conf.APPLICATION_ID + ".gresource"
    resource_file = os.path.join(meld.conf.DATADIR, resource_filename)

    if not os.path.exists(resource_file) and uninstalled:
        subprocess.call(
            [
                "glib-compile-resources",
                "--target={}".format(resource_file),
                "--sourcedir=meld/resources",
                "--sourcedir=data/icons/hicolor",
                "meld/resources/meld.gresource.xml",
            ],
            cwd=melddir
        )

    try:
        resources = Gio.resource_load(resource_file)
        Gio.resources_register(resources)
    except Exception:
        # Allow resources to be missing when running uninstalled
        if not uninstalled:
            raise

    style_path = os.path.join(meld.conf.DATADIR, "styles")
    GtkSource.StyleSchemeManager.get_default().append_search_path(style_path)

    # Just copy style schemes to the file ending expected by
    # GtkSourceView if we're uninstalled and they're missing
    if uninstalled:
        for style in {'meld-base', 'meld-dark'}:
            path = os.path.join(
                style_path, '{}.style-scheme.xml'.format(style))
            if not os.path.exists(path):
                import shutil
                shutil.copyfile(path + '.in', path)


def setup_settings():
    import meld.conf

    schema_path = os.path.join(meld.conf.DATADIR, "org.gnome.meld.gschema.xml")
    compiled_schema_path = os.path.join(meld.conf.DATADIR, "gschemas.compiled")

    try:
        schema_mtime = os.path.getmtime(schema_path)
        compiled_mtime = os.path.getmtime(compiled_schema_path)
        have_schema = schema_mtime < compiled_mtime
    except OSError:
        have_schema = False

    if uninstalled and not have_schema:
        subprocess.call(["glib-compile-schemas", meld.conf.DATADIR],
                        cwd=melddir)

    import meld.settings
    meld.settings.create_settings()


def setup_logging():
    log = logging.getLogger()

    # If we're running uninstalled and from Git, turn up the logging level
    if uninstalled and devel:
        log.setLevel(logging.INFO)
    else:
        log.setLevel(logging.CRITICAL)

    if sys.platform == 'win32':
        from gi.repository import GLib

        log_path = os.path.join(GLib.get_user_data_dir(), "meld.log")
        handler = logging.FileHandler(log_path)
        log.setLevel(logging.INFO)

        # Set excepthook so that we get exceptions on Windows
        def logging_except_hook(exc_type, exc_instance, tb):
            log.error(
                'Unhandled exception', exc_info=(exc_type, exc_instance, tb))

        sys.excepthook = logging_except_hook
    else:
        handler = logging.StreamHandler()

    formatter = logging.Formatter("%(asctime)s %(levelname)s "
                                  "%(name)s: %(message)s")
    handler.setFormatter(formatter)
    log.addHandler(handler)


def setup_glib_logging():
    from gi.repository import GLib
    levels = {
        GLib.LogLevelFlags.LEVEL_DEBUG: logging.DEBUG,
        GLib.LogLevelFlags.LEVEL_INFO: logging.INFO,
        GLib.LogLevelFlags.LEVEL_MESSAGE: logging.INFO,
        GLib.LogLevelFlags.LEVEL_WARNING: logging.WARNING,
        GLib.LogLevelFlags.LEVEL_ERROR: logging.ERROR,
        GLib.LogLevelFlags.LEVEL_CRITICAL: logging.CRITICAL,
    }
    level_flag = (
        GLib.LogLevelFlags.LEVEL_WARNING |
        GLib.LogLevelFlags.LEVEL_ERROR |
        GLib.LogLevelFlags.LEVEL_CRITICAL
    )

    log_domain = "Gtk"
    log = logging.getLogger(log_domain)

    def silence(message):
        if "Drawing a gadget with negative dimensions" in message:
            return True
        if "resource overlay" in message:
            return True
        return False

    # This logging handler is for "old" glib logging using a simple
    # syslog-style API.
    def log_adapter(domain, level, message, user_data):
        if not silence(message):
            log.log(levels.get(level, logging.WARNING), message)

    try:
        GLib.log_set_handler(log_domain, level_flag, log_adapter, None)
    except AttributeError:
        # Only present in glib 2.46+
        pass

    # This logging handler is for new glib logging using a structured
    # API. Unfortunately, it was added in such a way that the old
    # redirection API became a no-op, so we need to hack both of these
    # handlers to get it to work.
    def structured_log_adapter(level, fields, field_count, user_data):
        # Don't even format the message if it will be discarded
        py_logging_level = levels.get(level, logging.WARNING)
        if log.isEnabledFor(py_logging_level):
            # at least glib 2.52 log_writer_format_fields can raise on win32
            try:
                message = GLib.log_writer_format_fields(level, fields, True)
                if not silence(message):
                    log.log(py_logging_level, message)
            except Exception:
                GLib.log_writer_standard_streams(level, fields, user_data)
        return GLib.LogWriterOutput.HANDLED

    try:
        GLib.log_set_writer_func(structured_log_adapter, None)
    except AttributeError:
        # Only present in glib 2.50+
        pass


def environment_hacks():
    # MSYSTEM is set by git, and confuses our
    # msys-packaged version's library search path -
    # for frozen build the lib subdirectory is excluded.
    # workaround it by adding as first path element.
    # This may confuse vc utils run from meld
    # but otherwise meld just crash on start, see #267

    global frozen
    if frozen and "MSYSTEM" in os.environ:
        lib_dir = os.path.join(get_meld_dir(), "lib")
        os.environ["PATH"] = lib_dir + os.pathsep + os.environ["PATH"]
    # We manage cwd ourselves for git operations, and GIT_DIR in particular
    # can mess with this when set.
    for var in ('GIT_DIR', 'GIT_WORK_TREE'):
        try:
            del os.environ[var]
        except KeyError:
            pass

    # Force the fontconfig backend for font fallback and metric handling
    if sys.platform == 'win32' and 'PANGOCAIRO_BACKEND' not in os.environ:
        os.environ['PANGOCAIRO_BACKEND'] = 'fontconfig'


def run_application():
    from meld.meldapp import MeldApp

    app = MeldApp()

    if sys.platform != 'win32':
        from gi.repository import GLib
        GLib.unix_signal_add(
            GLib.PRIORITY_DEFAULT, signal.SIGINT, lambda *args: app.quit())

    return app.run(sys.argv)


def main():
    environment_hacks()
    setup_logging()
    disable_stdout_buffering()
    check_requirements()
    setup_glib_logging()
    setup_resources()
    setup_settings()
    return run_application()


if __name__ == '__main__':
    sys.exit(main())<|MERGE_RESOLUTION|>--- conflicted
+++ resolved
@@ -257,16 +257,11 @@
 
 
 def setup_resources():
-<<<<<<< HEAD
     import gi
     gi.require_version("Gtk", "4.0")
     gi.require_version("Adw", "1")
     gi.require_version("GtkSource", "5")
-    from gi.repository import Gio
-    from gi.repository import GtkSource
-=======
     from gi.repository import Gio, GtkSource
->>>>>>> 6d269257
 
     resource_filename = meld.conf.APPLICATION_ID + ".gresource"
     resource_file = os.path.join(meld.conf.DATADIR, resource_filename)
