# Copyright (C) 2019 Kai Willadsen <kai.willadsen@gmail.com>
#
# This program is free software: you can redistribute it and/or modify
# it under the terms of the GNU General Public License as published by
# the Free Software Foundation, either version 2 of the License, or (at
# your option) any later version.
#
# This program is distributed in the hope that it will be useful, but
# WITHOUT ANY WARRANTY; without even the implied warranty of
# MERCHANTABILITY or FITNESS FOR A PARTICULAR PURPOSE.  See the GNU
# General Public License for more details.
#
# You should have received a copy of the GNU General Public License
# along with this program.  If not, see <http://www.gnu.org/licenses/>.

import bisect
from typing import Dict, Optional

import gi
gi.require_version("Gtk", "4.0")
from gi.repository import Gdk, GdkPixbuf, GObject, Gtk

from meld.conf import _
from meld.const import ActionMode, ChunkAction
from meld.settings import get_meld_settings
from meld.style import get_common_theme
from meld.ui.gtkcompat import get_style


class ActionIcons:

    #: Fixed size of the renderer. Ideally this would be font-dependent and
    #: would adjust to other textview attributes, but that's both quite
    #: difficult and not necessarily desirable.
    pixbuf_height = 16
    icon_cache: Dict[str, GdkPixbuf.Pixbuf] = {}
    icon_name_prefix = 'meld-change'

    @classmethod
    def load(cls, icon_name: str):
        icon = cls.icon_cache.get(icon_name)

        if not icon:
            icon_theme = Gtk.IconTheme.get_default()
            icon = icon_theme.load_icon(
                f'{cls.icon_name_prefix}-{icon_name}', cls.pixbuf_height, 0)
            cls.icon_cache[icon_name] = icon

        return icon


class ActionGutter(Gtk.DrawingArea):

    __gtype_name__ = 'ActionGutter'

    action_mode = GObject.Property(
        type=int,
        nick='Action mode for chunk change actions',
        default=ActionMode.Replace,
    )

    @GObject.Property(
        type=object,
        nick='List of diff chunks for display',
    )
    def chunks(self):
        return self._chunks

    @chunks.setter
    def chunks_set(self, chunks):
        self._chunks = chunks
        self.chunk_starts = [c.start_a for c in chunks]

    @GObject.Property(
        type=Gtk.TextDirection,
        nick='Which direction should directional changes appear to go',
        flags=(
            GObject.ParamFlags.READABLE |
            GObject.ParamFlags.WRITABLE |
            GObject.ParamFlags.CONSTRUCT_ONLY
        ),
        default=Gtk.TextDirection.LTR,
    )
    def icon_direction(self):
        return self._icon_direction

    @icon_direction.setter
    def icon_direction_set(self, direction: Gtk.TextDirection):
        # TODO icon lookup flags
        # if direction not in (
        #         Gtk.IconLookupFlags.DIR_LTR, Gtk.IconLookupFlags.DIR_RTL):
        #     raise ValueError('Invalid icon direction {}'.format(direction))

        # replace_icons = {
        #     Gtk.IconLookupFlags.DIR_LTR: 'apply-right',
        #     Gtk.IconLookupFlags.DIR_RTL: 'apply-left',
        # }
        # self.action_map = {
        #     ActionMode.Replace: ActionIcons.load(replace_icons[direction]),
        #     ActionMode.Delete: ActionIcons.load('delete'),
        #     ActionMode.Insert: ActionIcons.load('copy'),
        # }
        self._icon_direction = direction

    _source_view: Gtk.TextView
    _source_editable_connect_id: int = 0

    @GObject.Property(
        type=Gtk.TextView,
        nick='Text view for which action are displayed',
        default=None,
    )
    def source_view(self):
        return self._source_view

    @source_view.setter
    def source_view_setter(self, view: Gtk.TextView):
        if self._source_editable_connect_id:
            self._source_view.disconnect(self._source_editable_connect_id)

        self._source_editable_connect_id = view.connect(
            'notify::editable', lambda *args: self.queue_draw())
        self._source_view = view
        self.queue_draw()

    _target_view: Gtk.TextView
    _target_editable_connect_id: int = 0

    @GObject.Property(
        type=Gtk.TextView,
        nick='Text view to which actions are directed',
        default=None,
    )
    def target_view(self):
        return self._target_view

    @target_view.setter
    def target_view_setter(self, view: Gtk.TextView):
        if self._target_editable_connect_id:
            self._target_view.disconnect(self._target_editable_connect_id)

        self._target_editable_connect_id = view.connect(
            'notify::editable', lambda *args: self.queue_draw())
        self._target_view = view
        self.queue_draw()

    @GObject.Signal
    def chunk_action_activated(
        self,
        action: str,  # String-ified ChunkAction
        from_view: Gtk.TextView,
        to_view: Gtk.TextView,
        chunk: object,
    ) -> None:
        ...

    def __init__(self):
        super().__init__()

        # Object-type defaults
        self.chunks = []
        self.action_map = {}

        # State for "button" implementation
        self.buttons = []
        self.pointer_chunk = None
        self.pressed_chunk = None

    def on_setting_changed(self, settings, key):
        if key == 'style-scheme':
            self.fill_colors, self.line_colors = get_common_theme()
            alpha = self.fill_colors['current-chunk-highlight'].alpha
            self.chunk_highlights = {}
            for state, colour in self.fill_colors.items():
                c = Gdk.RGBA()
                c.red=alpha + colour.red * (1.0 - alpha)
                c.green=alpha + colour.green * (1.0 - alpha)
                c.blue=alpha + colour.blue * (1.0 - alpha)
                c.alpha=alpha + colour.alpha * (1.0 - alpha)
                self.chunk_highlights[state] = c

    def do_realize(self):
<<<<<<< HEAD
        # self.set_events( TODO
        #     Gdk.EventMask.ENTER_NOTIFY_MASK |
        #     Gdk.EventMask.LEAVE_NOTIFY_MASK |
        #     Gdk.EventMask.POINTER_MOTION_MASK |
        #     Gdk.EventMask.BUTTON_PRESS_MASK |
        #     Gdk.EventMask.BUTTON_RELEASE_MASK
        # )
=======
        self.set_events(
            Gdk.EventMask.ENTER_NOTIFY_MASK |
            Gdk.EventMask.LEAVE_NOTIFY_MASK |
            Gdk.EventMask.POINTER_MOTION_MASK |
            Gdk.EventMask.BUTTON_PRESS_MASK |
            Gdk.EventMask.BUTTON_RELEASE_MASK |
            Gdk.EventMask.SCROLL_MASK
        )
>>>>>>> e8151c67
        self.connect('notify::action-mode', lambda *args: self.queue_draw())

        meld_settings = get_meld_settings()
        meld_settings.connect('changed', self.on_setting_changed)
        self.on_setting_changed(meld_settings, 'style-scheme')

        return Gtk.DrawingArea.do_realize(self)

    def update_pointer_chunk(self, x, y):
        # This is the simplest button/intersection implementation in
        # the world, but it basically works for our purposes.
        for button in self.buttons:
            x1, y1, x2, y2, chunk = button

            # Check y first; it's more likely to be out of range
            if y1 <= y <= y2 and x1 <= x <= x2:
                new_pointer_chunk = chunk
                break
        else:
            new_pointer_chunk = None

        if new_pointer_chunk != self.pointer_chunk:
            self.pointer_chunk = new_pointer_chunk
            self.queue_draw()

    def do_motion_notify_event(self, event):
        self.update_pointer_chunk(event.x, event.y)

    def do_enter_notify_event(self, event):
        self.update_pointer_chunk(event.x, event.y)

    def do_leave_notify_event(self, event):
        if self.pointer_chunk:
            self.pointer_chunk = None
            self.queue_draw()

    def do_button_press_event(self, event):
        if self.pointer_chunk:
            self.pressed_chunk = self.pointer_chunk

        return Gtk.DrawingArea.do_button_press_event(self, event)

    def do_button_release_event(self, event):
        if self.pointer_chunk and self.pointer_chunk == self.pressed_chunk:
            self.activate(self.pressed_chunk)
        self.pressed_chunk = None

        return Gtk.DrawingArea.do_button_press_event(self, event)

    def _action_on_chunk(self, action: ChunkAction, chunk):
        self.chunk_action_activated.emit(
            action.value, self.source_view, self.target_view, chunk)

    def activate(self, chunk):

        action = self._classify_change_actions(chunk)

        # FIXME: When fully transitioned to GAction, we should see
        # whether we can do this by getting the container's action
        # group and activating the actions directly instead.

        if action == ActionMode.Replace:
            self._action_on_chunk(ChunkAction.replace, chunk)
        elif action == ActionMode.Delete:
            self._action_on_chunk(ChunkAction.delete, chunk)
        elif action == ActionMode.Insert:
            copy_menu = self._make_copy_menu(chunk)
            copy_menu.popup_at_pointer(None)

    def _make_copy_menu(self, chunk):
        copy_menu = Gtk.Menu()
        copy_up = Gtk.MenuItem.new_with_mnemonic(_('Copy _up'))
        copy_down = Gtk.MenuItem.new_with_mnemonic(_('Copy _down'))
        copy_menu.append(copy_up)
        copy_menu.append(copy_down)
        copy_menu.show_all()

        def copy_chunk(widget, action):
            self._action_on_chunk(action, chunk)

        copy_up.connect('activate', copy_chunk, ChunkAction.copy_up)
        copy_down.connect('activate', copy_chunk, ChunkAction.copy_down)
        return copy_menu

    def get_chunk_range(self, start_y, end_y):
        start_line = self.source_view.get_line_num_for_y(start_y)
        end_line = self.source_view.get_line_num_for_y(end_y)

        start_idx = bisect.bisect(self.chunk_starts, start_line)
        end_idx = bisect.bisect(self.chunk_starts, end_line)

        if start_idx > 0 and start_line <= self.chunks[start_idx - 1].end_a:
            start_idx -= 1

        return self.chunks[start_idx:end_idx]

    def do_draw(self, context):
        view = self.source_view
        if not view or not view.get_realized():
            return

        self.buttons = []

        width = self.get_allocated_width()
        height = self.get_allocated_height()

        style_context = self.get_style_context()
        Gtk.render_background(style_context, context, 0, 0, width, height)

        buf = view.get_buffer()

        context.save()
        context.set_line_width(1.0)

        # Get our linked view's visible offset, get our vertical offset
        # against our view (e.g., for info bars at the top of the view)
        # and translate our context to match.
        view_y_start = view.get_visible_rect().y
        view_y_offset = view.translate_coordinates(self, 0, 0)[1]
        gutter_y_translate = view_y_offset - view_y_start
        context.translate(0, gutter_y_translate)

        button_x = 1
        button_width = width - 2

        for chunk in self.get_chunk_range(view_y_start, view_y_start + height):

            change_type, start_line, end_line, *_unused = chunk

            rect_y = view.get_y_for_line_num(start_line)
            rect_height = max(
                0, view.get_y_for_line_num(end_line) - rect_y - 1)

            # Draw our rectangle outside x bounds, so we don't get
            # vertical lines. Fill first, over-fill with a highlight
            # if in the focused chunk, and then stroke the border.
            context.rectangle(-0.5, rect_y + 0.5, width + 1, rect_height)
            if start_line != end_line:
                context.set_source_rgba(*self.fill_colors[change_type])
                context.fill_preserve()
                if view.current_chunk_check(chunk):
                    highlight = self.fill_colors['current-chunk-highlight']
                    context.set_source_rgba(*highlight)
                    context.fill_preserve()
            context.set_source_rgba(*self.line_colors[change_type])
            context.stroke()

            # Button rendering and tracking
            action = self._classify_change_actions(chunk)
            if action is None:
                continue

            _, it = buf.get_iter_at_line(start_line)
            button_y, button_height = view.get_line_yrange(it)
            button_y += 1
            button_height -= 2

            button_style_context = get_style(None, 'button.flat.image-button')
            if chunk == self.pointer_chunk:
                button_style_context.set_state(Gtk.StateFlags.PRELIGHT)

            Gtk.render_background(
                button_style_context, context, button_x, button_y,
                button_width, button_height)
            Gtk.render_frame(
                button_style_context, context, button_x, button_y,
                button_width, button_height)

            # TODO: Ideally we'd do this in a pre-render step of some
            # kind, but I'm having trouble figuring out what that would
            # look like.
            self.buttons.append(
                (
                    button_x,
                    button_y + gutter_y_translate,
                    button_x + button_width,
                    button_y + gutter_y_translate + button_height,
                    chunk,
                )
            )

            pixbuf = self.action_map.get(action)
            icon_x = button_x + (button_width - pixbuf.props.width) // 2
            icon_y = button_y + (button_height - pixbuf.props.height) // 2
            Gtk.render_icon(
                button_style_context, context, pixbuf, icon_x, icon_y)

        context.restore()

    def _classify_change_actions(self, change) -> Optional[ActionMode]:
        """Classify possible actions for the given change

        Returns the action that can be performed given the content and
        context of the change.
        """
        source_editable = self.source_view.get_editable()
        target_editable = self.target_view.get_editable()

        if not source_editable and not target_editable:
            return None

        # Reclassify conflict changes, since we treat them the same as a
        # normal two-way change as far as actions are concerned
        change_type = change[0]
        if change_type == 'conflict':
            if change[1] == change[2]:
                change_type = 'insert'
            elif change[3] == change[4]:
                change_type = 'delete'
            else:
                change_type = 'replace'

        if change_type == 'insert':
            return None

        action = self.action_mode
        if action == ActionMode.Delete and not source_editable:
            action = None
        elif action == ActionMode.Insert and change_type == 'delete':
            action = ActionMode.Replace
        if not target_editable:
            action = ActionMode.Delete
        return action


ActionGutter.set_css_name('action-gutter')<|MERGE_RESOLUTION|>--- conflicted
+++ resolved
@@ -180,24 +180,14 @@
                 self.chunk_highlights[state] = c
 
     def do_realize(self):
-<<<<<<< HEAD
-        # self.set_events( TODO
+        # self.set_events(
         #     Gdk.EventMask.ENTER_NOTIFY_MASK |
         #     Gdk.EventMask.LEAVE_NOTIFY_MASK |
         #     Gdk.EventMask.POINTER_MOTION_MASK |
         #     Gdk.EventMask.BUTTON_PRESS_MASK |
-        #     Gdk.EventMask.BUTTON_RELEASE_MASK
+        #     Gdk.EventMask.BUTTON_RELEASE_MASK |
+        #     Gdk.EventMask.SCROLL_MASK
         # )
-=======
-        self.set_events(
-            Gdk.EventMask.ENTER_NOTIFY_MASK |
-            Gdk.EventMask.LEAVE_NOTIFY_MASK |
-            Gdk.EventMask.POINTER_MOTION_MASK |
-            Gdk.EventMask.BUTTON_PRESS_MASK |
-            Gdk.EventMask.BUTTON_RELEASE_MASK |
-            Gdk.EventMask.SCROLL_MASK
-        )
->>>>>>> e8151c67
         self.connect('notify::action-mode', lambda *args: self.queue_draw())
 
         meld_settings = get_meld_settings()
