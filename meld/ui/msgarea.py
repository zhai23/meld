# This file is part of the Hotwire Shell user interface.
#
# Copyright (C) 2007,2008 Colin Walters <walters@verbum.org>
#
# This program is free software: you can redistribute it and/or modify
# it under the terms of the GNU General Public License as published by
# the Free Software Foundation, either version 2 of the License, or (at
# your option) any later version.
#
# This program is distributed in the hope that it will be useful, but
# WITHOUT ANY WARRANTY; without even the implied warranty of
# MERCHANTABILITY or FITNESS FOR A PARTICULAR PURPOSE.  See the GNU
# General Public License for more details.
#
# You should have received a copy of the GNU General Public License
# along with this program.  If not, see <http://www.gnu.org/licenses/>.
#
# Additional modifications made for use in Meld and adaptations for
# newer GTK+.
# Copyright (C) 2013 Kai Willadsen <kai.willadsen@gmail.com>

from typing import Optional

from gi.repository import Gtk, Pango

from meld.conf import _


def layout_text_and_icon(
    primary_text: str,
    secondary_text: Optional[str] = None,
    icon_name: Optional[str] = None,
):
<<<<<<< HEAD
    hbox_content = Gtk.Box(spacing=8)
=======
    hbox_content = Gtk.Box(orientation=Gtk.Orientation.HORIZONTAL, spacing=8)
>>>>>>> 6d269257

    if icon_name:
        image = Gtk.Image.new_from_icon_name(icon_name)
        image.set_icon_size(Gtk.IconSize.LARGE)
        hbox_content.append(image)

<<<<<<< HEAD
    vbox = Gtk.Box(
        orientation=Gtk.Orientation.VERTICAL,
        spacing=6,
        valign=Gtk.Align.CENTER)
=======
    vbox = Gtk.Box(orientation=Gtk.Orientation.VERTICAL, spacing=6)
>>>>>>> 6d269257

    primary_label = Gtk.Label(
        label="<b>{}</b>".format(primary_text),
        wrap=True,
        wrap_mode=Pango.WrapMode.WORD_CHAR,
        use_markup=True,
        xalign=0,
        can_focus=True,
        selectable=True,
        hexpand=True,
    )
    vbox.append(primary_label)

    if secondary_text:
        secondary_label = Gtk.Label(
            label="<small>{}</small>".format(secondary_text),
            wrap=True,
            wrap_mode=Pango.WrapMode.WORD,
            use_markup=True,
            xalign=0,
            can_focus=True,
            selectable=True,
        )
        vbox.append(secondary_label)

    hbox_content.append(vbox)
    return hbox_content


class MsgAreaController(Gtk.Box):
    __gtype_name__ = "MsgAreaController"

    def __init__(self):
        super().__init__()

        self.__msgarea = None
        self.__msgid = None

        self.props.orientation = Gtk.Orientation.HORIZONTAL

    def has_message(self):
        return self.__msgarea is not None

    def get_msg_id(self):
        return self.__msgid

    def set_msg_id(self, msgid):
        self.__msgid = msgid

    def clear(self):
        if self.__msgarea is not None:
            self.remove(self.__msgarea)
            self.__msgarea = None
        self.__msgid = None

    def new_from_text_and_icon(
        self,
        primary: str,
        secondary: Optional[str] = None,
        icon_name: Optional[str] = None,
    ):
        self.clear()
        msgarea = self.__msgarea = Gtk.InfoBar()
        msgarea.set_hexpand(True)

        content = layout_text_and_icon(primary, secondary, icon_name)
        msgarea.add_child(content)

        dummy_button = msgarea.add_button("asd", Gtk.ResponseType.ACCEPT)
        parent_box = dummy_button.get_parent()
        parent_box.set_orientation(Gtk.Orientation.VERTICAL)
        msgarea.remove_action_widget(dummy_button)

        self.prepend(msgarea)
        return msgarea

    def add_dismissable_msg(self, icon, primary, secondary, close_panes=None):
        def clear_all(*args):
            if close_panes:
                for pane in close_panes:
                    pane.clear()
            else:
                self.clear()
        msgarea = self.new_from_text_and_icon(primary, secondary, icon)
        msgarea.add_button(_("Hi_de"), Gtk.ResponseType.CLOSE)
        msgarea.connect("response", clear_all)
        return msgarea

    def add_action_msg(self, icon, primary, secondary, action_label, callback):
        def on_response(msgarea, response_id, *args):
            self.clear()
            if response_id == Gtk.ResponseType.ACCEPT:
                callback()

        msgarea = self.new_from_text_and_icon(primary, secondary, icon)
        msgarea.add_button(action_label, Gtk.ResponseType.ACCEPT)
        msgarea.add_button(_("Hi_de"), Gtk.ResponseType.CLOSE)
        msgarea.connect("response", on_response)
        return msgarea<|MERGE_RESOLUTION|>--- conflicted
+++ resolved
@@ -31,25 +31,17 @@
     secondary_text: Optional[str] = None,
     icon_name: Optional[str] = None,
 ):
-<<<<<<< HEAD
     hbox_content = Gtk.Box(spacing=8)
-=======
-    hbox_content = Gtk.Box(orientation=Gtk.Orientation.HORIZONTAL, spacing=8)
->>>>>>> 6d269257
 
     if icon_name:
         image = Gtk.Image.new_from_icon_name(icon_name)
         image.set_icon_size(Gtk.IconSize.LARGE)
         hbox_content.append(image)
 
-<<<<<<< HEAD
     vbox = Gtk.Box(
         orientation=Gtk.Orientation.VERTICAL,
         spacing=6,
         valign=Gtk.Align.CENTER)
-=======
-    vbox = Gtk.Box(orientation=Gtk.Orientation.VERTICAL, spacing=6)
->>>>>>> 6d269257
 
     primary_label = Gtk.Label(
         label="<b>{}</b>".format(primary_text),
