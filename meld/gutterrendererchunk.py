--- conflicted
+++ resolved
@@ -50,37 +50,19 @@
 
     def set_renderer_defaults(self):
         self.set_alignment_mode(GtkSource.GutterRendererAlignmentMode.FIRST)
-<<<<<<< HEAD
-        self.set_xpad(3)
-        self.set_ypad(0)
-        self.set_xalign(0.5)
-        self.set_yalign(0.5)
-=======
         self.props.xpad = 3
         self.props.ypad = 0
         self.props.xalign = 0.5
         self.props.yalign = 0.5
->>>>>>> 6d269257
 
     def on_setting_changed(self, settings, key):
         if key == 'style-scheme':
             self.fill_colors, self.line_colors = get_common_theme()
             alpha = self.fill_colors['current-chunk-highlight'].alpha
-<<<<<<< HEAD
-            self.chunk_highlights = {}
-            for state, colour in self.fill_colors.items():
-                c = Gdk.RGBA()
-                c.red=alpha + colour.red * (1.0 - alpha)
-                c.green=alpha + colour.green * (1.0 - alpha)
-                c.blue=alpha + colour.blue * (1.0 - alpha)
-                c.alpha=alpha + colour.alpha * (1.0 - alpha)
-                self.chunk_highlights[state] = c
-=======
             self.chunk_highlights = {
-                state: make_gdk_rgba(*[alpha + c * (1.0 - alpha) for c in colour])
+                state: make_gdk_rgba(*[alpha + c * (1.0 - alpha) for c in [colour.red, colour.green, colour.blue, colour.alpha]])
                 for state, colour in self.fill_colors.items()
             }
->>>>>>> 6d269257
 
     def draw_chunks(
             self, context, background_area, cell_area, start, end, state):
