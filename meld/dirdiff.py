--- conflicted
+++ resolved
@@ -190,13 +190,9 @@
         else:
             contents = [b"\n".join(c.splitlines()) for c in contents]
 
-<<<<<<< HEAD
-        for regex in regexes:
-            contents = (regex.sub(b'', c) for c in contents)
-=======
         if apply_text_filters:
-            contents = [misc.apply_text_filters(c, regexes) for c in contents]
->>>>>>> 28a0c466
+            for regex in regexes:
+                contents = (regex.sub(b'', c) for c in contents)
 
         result = SameFiltered if all_same(contents) else Different
 
