# Copyright (C) 2002-2006 Stephen Kennedy <stevek@gnome.org>
# Copyright (C) 2009-2019 Kai Willadsen <kai.willadsen@gmail.com>
#
# This program is free software: you can redistribute it and/or modify
# it under the terms of the GNU General Public License as published by
# the Free Software Foundation, either version 2 of the License, or (at
# your option) any later version.
#
# This program is distributed in the hope that it will be useful, but
# WITHOUT ANY WARRANTY; without even the implied warranty of
# MERCHANTABILITY or FITNESS FOR A PARTICULAR PURPOSE.  See the GNU
# General Public License for more details.
#
# You should have received a copy of the GNU General Public License
# along with this program.  If not, see <http://www.gnu.org/licenses/>.

import collections
import copy
import errno
import functools
import logging
import os
import shutil
import stat
import sys
import typing
import unicodedata
from collections import namedtuple
from decimal import Decimal
from mmap import ACCESS_COPY, mmap
from typing import DefaultDict, Dict, List, NamedTuple, Optional, Tuple

from gi.repository import Gdk, Gio, GLib, GObject, Gtk

# TODO: Don't from-import whole modules
from meld import misc, tree
from meld.conf import _
from meld.const import FILE_FILTER_ACTION_FORMAT, MISSING_TIMESTAMP
from meld.iohelpers import find_shared_parent_path, trash_or_confirm
from meld.melddoc import MeldDoc, open_files_external
from meld.misc import all_same, apply_text_filters, with_focused_pane
from meld.recent import RecentType
from meld.settings import bind_settings, get_meld_settings, settings
from meld.treehelpers import refocus_deleted_path, tree_path_as_tuple
from meld.ui.cellrenderers import (
    CellRendererByteSize,
    CellRendererDate,
    CellRendererFileMode,
    CellRendererISODate,
)
from meld.ui.emblemcellrenderer import EmblemCellRenderer
from meld.ui.util import map_widgets_into_lists

if typing.TYPE_CHECKING:
    from meld.ui.pathlabel import PathLabel

log = logging.getLogger(__name__)


class StatItem(namedtuple('StatItem', 'mode size time')):
    __slots__ = ()

    @classmethod
    def _make(cls, stat_result):
        return StatItem(stat.S_IFMT(stat_result.st_mode),
                        stat_result.st_size, stat_result.st_mtime)

    def shallow_equal(self, other, time_resolution_ns):
        if self.size != other.size:
            return False

        # Shortcut to avoid expensive Decimal calculations. 2 seconds is our
        # current accuracy threshold (for VFAT), so should be safe for now.
        if abs(self.time - other.time) > 2:
            return False

        dectime1 = Decimal(self.time).scaleb(Decimal(9)).quantize(1)
        dectime2 = Decimal(other.time).scaleb(Decimal(9)).quantize(1)
        mtime1 = dectime1 // time_resolution_ns
        mtime2 = dectime2 // time_resolution_ns

        return mtime1 == mtime2


CacheResult = namedtuple('CacheResult', 'stats result')


_cache = {}
Same, SameFiltered, DodgySame, DodgyDifferent, Different, FileError = (
    list(range(6)))
# TODO: Get the block size from os.stat
CHUNK_SIZE = 4096


def remove_blank_lines(text):
    """
    Remove blank lines from text.
    And normalize line ending
    """
    return b'\n'.join(filter(bool, text.splitlines()))


def _files_contents(files, stats):
    mmaps = []
    is_bin = False
    contents = [b'' for file_obj in files]

    for index, file_and_stat in enumerate(zip(files, stats)):
        file_obj, stat_ = file_and_stat
        # use mmap for files with size > CHUNK_SIZE
        data = b''
        if stat_.size > CHUNK_SIZE:
            data = mmap(file_obj.fileno(), 0, access=ACCESS_COPY)
            mmaps.append(data)
        else:
            data = file_obj.read()
        contents[index] = data

        # Rough test to see whether files are binary.
        chunk_size = min([stat_.size, CHUNK_SIZE])
        if b"\0" in data[:chunk_size]:
            is_bin = True

    return contents, mmaps, is_bin


def _contents_same(contents, file_size):
    other_files_index = list(range(1, len(contents)))
    chunk_range = zip(
        range(0, file_size, CHUNK_SIZE),
        range(CHUNK_SIZE, file_size + CHUNK_SIZE, CHUNK_SIZE),
    )

    for start, end in chunk_range:
        chunk = contents[0][start:end]
        for index in other_files_index:
            if not chunk == contents[index][start:end]:
                return Different


def _normalize(contents, ignore_blank_lines, regexes=()):
    contents = (bytes(c) for c in contents)
    # For probable text files, discard newline differences to match
    if ignore_blank_lines:
        contents = (remove_blank_lines(c) for c in contents)
    else:
        contents = (b"\n".join(c.splitlines()) for c in contents)

    if regexes:
        contents = (apply_text_filters(c, regexes) for c in contents)
        if ignore_blank_lines:
            # We re-remove blank lines here in case applying text
            # filters has caused more lines to be blank.
            contents = (remove_blank_lines(c) for c in contents)

    return contents


def _files_same(files, regexes, comparison_args):
    """Determine whether a list of files are the same.

    Possible results are:
      Same: The files are the same
      SameFiltered: The files are identical only after filtering with 'regexes'
      DodgySame: The files are superficially the same (i.e., type, size, mtime)
      DodgyDifferent: The files are superficially different
      FileError: There was a problem reading one or more of the files
    """

    if all_same(files):
        return Same

    files = tuple(files)
    stats = tuple([StatItem._make(os.stat(f)) for f in files])

    shallow_comparison = comparison_args['shallow-comparison']
    time_resolution_ns = comparison_args['time-resolution']
    ignore_blank_lines = comparison_args['ignore_blank_lines']
    apply_text_filters = comparison_args['apply-text-filters']

    need_contents = ignore_blank_lines or apply_text_filters

    regexes = tuple(regexes) if apply_text_filters else ()

    # If all entries are directories, they are considered to be the same
    if all([stat.S_ISDIR(s.mode) for s in stats]):
        return Same

    # If any entries are not regular files, consider them different
    if not all([stat.S_ISREG(s.mode) for s in stats]):
        return Different

    # Compare files superficially if the options tells us to
    if shallow_comparison:
        all_same_timestamp = all(
            s.shallow_equal(stats[0], time_resolution_ns) for s in stats[1:]
        )
        return DodgySame if all_same_timestamp else Different

    same_size = all_same([s.size for s in stats])
    # If there are no text filters, unequal sizes imply a difference
    if not need_contents and not same_size:
        return Different

    # Check the cache before doing the expensive comparison
    cache_key = (files, need_contents, regexes, ignore_blank_lines)
    cache = _cache.get(cache_key)
    if cache and cache.stats == stats:
        return cache.result

    # Open files and compare bit-by-bit
    result = None

    try:
        mmaps = []
        handles = [open(file_path, "rb") for file_path in files]
        try:
            contents, mmaps, is_bin = _files_contents(handles, stats)

            # compare files chunk-by-chunk
            if same_size:
                result = _contents_same(contents, stats[0].size)
            else:
                result = Different

            # normalize and compare files again
            if result == Different and need_contents and not is_bin:
                contents = _normalize(contents, ignore_blank_lines, regexes)
                result = SameFiltered if all_same(contents) else Different

        # Files are too large; we can't apply filters
        except (MemoryError, OverflowError):
            result = DodgySame if all_same(stats) else DodgyDifferent
        finally:
            for m in mmaps:
                m.close()
            for h in handles:
                h.close()
    except IOError:
        # Don't cache generic errors as results
        return FileError

    if result is None:
        result = Same

    _cache[cache_key] = CacheResult(stats, result)
    return result


EMBLEM_NEW = "emblem-new"
EMBLEM_SELECTED = "emblem-default-symbolic"
EMBLEM_SYMLINK = "emblem-symbolic-link"

COL_EMBLEM, COL_SIZE, COL_TIME, COL_PERMS, COL_END = (
    range(tree.COL_END, tree.COL_END + 5))


class DirDiffTreeStore(tree.DiffTreeStore):
    def __init__(self, ntree):
        # FIXME: size should be a GObject.TYPE_UINT64, but we use -1 as a flag
        super().__init__(ntree, [str, GObject.TYPE_INT64, float, int])

    def add_error(self, parent, msg, pane):
        defaults = {
            COL_TIME: MISSING_TIMESTAMP,
            COL_SIZE: -1,
            COL_PERMS: -1,
        }
        super().add_error(parent, msg, pane, defaults)


class ComparisonOptions:
    def __init__(
        self,
        *,
        ignore_case: bool = False,
        normalize_encoding: bool = False,
    ):
        self.ignore_case = ignore_case
        self.normalize_encoding = normalize_encoding


class CanonicalListing:
    """Multi-pane lists with canonicalised matching and error detection"""

    items: DefaultDict[str, List[Optional[str]]]
    stripped_items: Dict[str, str]
    errors: List[Tuple[int, str, str]]
    whitespace: List[Tuple[int, str]]

    def __init__(self, n: int, options: ComparisonOptions):
        self.items = collections.defaultdict(lambda: [None] * n)
        self.stripped_items = {}
        self.errors = []
        self.whitespace = []
        self.options = options

    def add(self, pane: int, item: str):
        # normalize the name depending on settings
        ci = item
        if self.options.ignore_case:
            ci = ci.lower()
        if self.options.normalize_encoding:
            # NFC or NFD will work here, changing all composed or decomposed
            # characters to the same set for matching only.
            ci = unicodedata.normalize('NFC', ci)

        # add the item to the comparison tree
        existing_item = self.items[ci][pane]
        if existing_item is None:
            self.items[ci][pane] = item
        else:
            self.errors.append((pane, item, existing_item))

        stripped_item = ci.strip()
        if stripped_item in self.stripped_items:
            # If we have an existing stripped item and its pre-stripping
            # value differs, then we have a case of misleading whitespace
            if self.stripped_items[stripped_item] != ci:
                self.whitespace.append((pane, item))
        else:
            self.stripped_items[stripped_item] = ci

    def get(self):
        def filled(seq):
            fill_value = next(s for s in seq if s)
            return tuple(s or fill_value for s in seq)

        return sorted(filled(v) for v in self.items.values())


class ComparisonMarker(NamedTuple):
    """A stable row + pane marker

    This marker is used for selecting a specific file or folder when
    the user wants to compare paths that don't have matching names, and
    so aren't aligned in our tree view.
    """

    pane: int
    row: Gtk.TreeRowReference

    def get_iter(self) -> Gtk.TreeIter:
        return self.row.get_model().get_iter(self.row.get_path())

    def matches_iter(self, pane: int, it: Gtk.TreeIter) -> bool:
        return (
            pane == self.pane and
            self.row.get_model().get_path(it) == self.row.get_path()
        )

    @classmethod
    def from_selection(
        cls,
        treeview: Gtk.TreeView,
        pane: int,
    ) -> "ComparisonMarker":

        if pane is None or pane == -1:
            raise ValueError("Invalid pane for marker")

        model = treeview.get_model()
        _, selected_paths = treeview.get_selection().get_selected_rows()

        # We'll assume that in any multi-select, the first row was the
        # intended mark.
        selected_row = Gtk.TreeRowReference.new(model, selected_paths[0])

        return cls(
            pane=pane,
            row=selected_row,
        )


@Gtk.Template(resource_path='/org/gnome/meld/ui/dirdiff.ui')
class DirDiff(Gtk.Box, tree.TreeviewCommon, MeldDoc):

    __gtype_name__ = "DirDiff"

    close_signal = MeldDoc.close_signal
    create_diff_signal = MeldDoc.create_diff_signal
    file_changed_signal = MeldDoc.file_changed_signal
    label_changed = MeldDoc.label_changed
    move_diff = MeldDoc.move_diff
    tab_state_changed = MeldDoc.tab_state_changed

    __gsettings_bindings__ = (
        ('folder-ignore-symlinks', 'ignore-symlinks'),
        ('folder-shallow-comparison', 'shallow-comparison'),
        ('folder-time-resolution', 'time-resolution'),
        ('folder-status-filters', 'status-filters'),
        ('folder-filter-text', 'apply-text-filters'),
        ('ignore-blank-lines', 'ignore-blank-lines'),
    )

    apply_text_filters = GObject.Property(
        type=bool,
        nick="Apply text filters",
        blurb=(
            "Whether text filters and other text sanitisation preferences "
            "should be applied when comparing file contents"),
        default=False,
    )
    folders: List[Optional[Gio.File]] = GObject.Property(
        type=object,
        nick="Folders being compared",
        blurb="List of folders being compared, as GFiles",
    )
    ignore_blank_lines = GObject.Property(
        type=bool,
        nick="Ignore blank lines",
        blurb="Whether to ignore blank lines when comparing file contents",
        default=False,
    )
    ignore_symlinks = GObject.Property(
        type=bool,
        nick="Ignore symbolic links",
        blurb="Whether to follow symbolic links when comparing folders",
        default=False,
    )
    shallow_comparison = GObject.Property(
        type=bool,
        nick="Use shallow comparison",
        blurb="Whether to compare files based solely on size and mtime",
        default=False,
    )
    status_filters = GObject.Property(
        type=GObject.TYPE_STRV,
        nick="File status filters",
        blurb="Files with these statuses will be shown by the comparison.",
    )
    time_resolution = GObject.Property(
        type=int,
        nick="Time resolution",
        blurb="When comparing based on mtime, the minimum difference in "
              "nanoseconds between two files before they're considered to "
              "have different mtimes.",
        default=100,
    )

    show_overview_map = GObject.Property(type=bool, default=True)

    chunkmap0 = Gtk.Template.Child()
    chunkmap1 = Gtk.Template.Child()
    chunkmap2 = Gtk.Template.Child()
    folder_label: 'List[PathLabel]'
    folder_label0 = Gtk.Template.Child()
    folder_label1 = Gtk.Template.Child()
    folder_label2 = Gtk.Template.Child()
    folder_open_button0 = Gtk.Template.Child()
    folder_open_button1 = Gtk.Template.Child()
    folder_open_button2 = Gtk.Template.Child()
    treeview0 = Gtk.Template.Child()
    treeview1 = Gtk.Template.Child()
    treeview2 = Gtk.Template.Child()
    scrolledwindow0 = Gtk.Template.Child()
    scrolledwindow1 = Gtk.Template.Child()
    scrolledwindow2 = Gtk.Template.Child()
    linkmap0 = Gtk.Template.Child()
    linkmap1 = Gtk.Template.Child()
    msgarea_mgr0 = Gtk.Template.Child()
    msgarea_mgr1 = Gtk.Template.Child()
    msgarea_mgr2 = Gtk.Template.Child()
    overview_map_revealer = Gtk.Template.Child()
    pane_actionbar0 = Gtk.Template.Child()
    pane_actionbar1 = Gtk.Template.Child()
    pane_actionbar2 = Gtk.Template.Child()
    vbox0 = Gtk.Template.Child()
    vbox1 = Gtk.Template.Child()
    vbox2 = Gtk.Template.Child()
    dummy_toolbar_linkmap0 = Gtk.Template.Child()
    dummy_toolbar_linkmap1 = Gtk.Template.Child()
    toolbar_sourcemap_revealer = Gtk.Template.Child()

    state_actions = {
        tree.STATE_NORMAL: ("normal", "folder-status-same"),
        tree.STATE_NOCHANGE: ("normal", "folder-status-same"),
        tree.STATE_NEW: ("new", "folder-status-new"),
        tree.STATE_MODIFIED: ("modified", "folder-status-modified"),
    }

    def __init__(self, num_panes):
        super().__init__()
        # FIXME:
        # This unimaginable hack exists because GObject (or GTK+?)
        # doesn't actually correctly chain init calls, even if they're
        # not to GObjects. As a workaround, we *should* just be able to
        # put our class first, but because of Gtk.Template we can't do
        # that if it's a GObject, because GObject doesn't support
        # multiple inheritance and we need to inherit from our Widget
        # parent to make Template work.
        MeldDoc.__init__(self)
        bind_settings(self)

        self.view_action_group = Gio.SimpleActionGroup()

        property_actions = (
            ('show-overview-map', self, 'show-overview-map'),
        )
        for action_name, obj, prop_name in property_actions:
            action = Gio.PropertyAction.new(action_name, obj, prop_name)
            self.view_action_group.add_action(action)

        # Manually handle GAction additions
        actions = (
            ('find', self.action_find),
            ('folder-collapse', self.action_folder_collapse),
            ('folder-compare', self.action_diff),
            ('folder-mark', self.action_mark),
            ('folder-compare-marked', self.action_diff_marked),
            ('folder-copy-left', self.action_copy_left),
            ('folder-copy-right', self.action_copy_right),
            ('swap-2-panes', self.action_swap),
            ('folder-delete', self.action_delete),
            ('folder-expand', self.action_folder_expand),
            ('next-change', self.action_next_change),
            ('next-pane', self.action_next_pane),
            ('open-external', self.action_open_external),
            ('previous-change', self.action_previous_change),
            ('previous-pane', self.action_prev_pane),
            ('refresh', self.action_refresh),
            ('copy-file-paths', self.action_copy_file_paths),
        )
        for name, callback in actions:
            action = Gio.SimpleAction.new(name, None)
            action.connect('activate', callback)
            self.view_action_group.add_action(action)

        actions = (
            ("folder-filter", None, GLib.Variant.new_boolean(False)),
            ("folder-status-same", self.action_filter_state_change,
                GLib.Variant.new_boolean(False)),
            ("folder-status-new", self.action_filter_state_change,
                GLib.Variant.new_boolean(False)),
            ("folder-status-modified", self.action_filter_state_change,
                GLib.Variant.new_boolean(False)),
            ("folder-ignore-case", self.action_ignore_case_change,
                GLib.Variant.new_boolean(False)),
            ("folder-normalize-encoding", self.action_ignore_case_change,
                GLib.Variant.new_boolean(False)),
        )
        for (name, callback, state) in actions:
            action = Gio.SimpleAction.new_stateful(name, None, state)
            if callback:
                action.connect("change-state", callback)
            self.view_action_group.add_action(action)

        builder = Gtk.Builder.new_from_resource(
            '/org/gnome/meld/ui/dirdiff-menus.ui')
        context_menu = builder.get_object('dirdiff-context-menu')
        self.popup_menu = Gtk.PopoverMenu.new_from_model(context_menu)
        self.popup_menu.set_parent(self)

        builder = Gtk.Builder.new_from_resource(
            '/org/gnome/meld/ui/dirdiff-actions.ui')
        self.toolbar_actions = builder.get_object('view-toolbar')

        self.folders = [None, None, None]

        self.name_filters = []
        self.text_filters = []
        self.create_name_filters()
        self.create_text_filters()
        meld_settings = get_meld_settings()
        self.settings_handlers = [
            meld_settings.connect(
                "file-filters-changed", self.on_file_filters_changed),
            meld_settings.connect(
                "text-filters-changed", self.on_text_filters_changed)
        ]

        # Handle overview map visibility binding. Because of how we use
        # grid packing, we need two revealers here instead of the more
        # obvious one.
        revealers = (
            self.toolbar_sourcemap_revealer,
            self.overview_map_revealer,
        )
        for revealer in revealers:
            self.bind_property(
                'show-overview-map', revealer, 'reveal-child',
                (
                    GObject.BindingFlags.DEFAULT |
                    GObject.BindingFlags.SYNC_CREATE
                ),
            )

        map_widgets_into_lists(
            self,
            [
                "treeview", "folder_label", "scrolledwindow", "chunkmap",
                "linkmap", "msgarea_mgr", "vbox", "dummy_toolbar_linkmap",
                "pane_actionbar", "folder_open_button",
            ],
        )

        self.custom_labels = []
        self.set_num_panes(num_panes)

<<<<<<< HEAD
        # self.connect("style-updated", self.model.on_style_updated) TODO deprecated
        self.model.on_style_updated(self)

=======
>>>>>>> 6d269257
        self.do_to_others_lock = False
        for treeview in self.treeview:
            treeview.set_search_equal_func(tree.treeview_search_cb, None)
        self.force_cursor_recalculate = False
        self.current_path, self.prev_path, self.next_path = None, None, None
        self.focus_pane = None
        self.row_expansions = set()

        # One column-dict for each treeview, for changing visibility and order
        self.columns_dict = [{}, {}, {}]
        for i in range(3):
            col_index = self.model.column_index
            # Create icon and filename CellRenderer
            column = Gtk.TreeViewColumn(_("Name"))
            column.set_resizable(True)
            rentext = Gtk.CellRendererText()
            renicon = EmblemCellRenderer()
            column.pack_start(renicon, False)
            column.pack_start(rentext, True)
            column.set_attributes(rentext, markup=col_index(tree.COL_TEXT, i),
                                  foreground_rgba=col_index(tree.COL_FG, i),
                                  style=col_index(tree.COL_STYLE, i),
                                  weight=col_index(tree.COL_WEIGHT, i),
                                  strikethrough=col_index(tree.COL_STRIKE, i))
            column.set_attributes(
                renicon,
                icon_name=col_index(tree.COL_ICON, i),
                emblem_name=col_index(COL_EMBLEM, i),
                icon_tint=col_index(tree.COL_TINT, i)
            )
            self.treeview[i].append_column(column)
            self.columns_dict[i]["name"] = column
            # Create file size CellRenderer
            column = Gtk.TreeViewColumn(_("Size"))
            column.set_resizable(True)
            rentext = CellRendererByteSize()
            column.pack_start(rentext, True)
            column.set_attributes(rentext, bytesize=col_index(COL_SIZE, i))
            self.treeview[i].append_column(column)
            self.columns_dict[i]["size"] = column
            # Create date-time CellRenderer
            column = Gtk.TreeViewColumn(_("Modification time"))
            column.set_resizable(True)
            rentext = CellRendererDate()
            column.pack_start(rentext, True)
            column.set_attributes(rentext, timestamp=col_index(COL_TIME, i))
            self.treeview[i].append_column(column)
            self.columns_dict[i]["modification time"] = column
            # Create ISO-format date-time CellRenderer
            column = Gtk.TreeViewColumn(_("Modification time (ISO)"))
            column.set_resizable(True)
            rentext = CellRendererISODate()
            column.pack_start(rentext, True)
            column.set_attributes(rentext, timestamp=col_index(COL_TIME, i))
            self.treeview[i].append_column(column)
            self.columns_dict[i]["iso-time"] = column
            # Create permissions CellRenderer
            column = Gtk.TreeViewColumn(_("Permissions"))
            column.set_resizable(True)
            rentext = CellRendererFileMode()
            column.pack_start(rentext, False)
            column.set_attributes(rentext, file_mode=col_index(COL_PERMS, i))
            self.treeview[i].append_column(column)
            self.columns_dict[i]["permissions"] = column

        for i in range(3):
            selection = self.treeview[i].get_selection()
            selection.set_mode(Gtk.SelectionMode.MULTIPLE)
            selection.connect('changed', self.on_treeview_selection_changed, i)
            self.scrolledwindow[i].get_vadjustment().connect(
                "value-changed", self._sync_vscroll)
            self.scrolledwindow[i].get_hadjustment().connect(
                "value-changed", self._sync_hscroll)
        self.linediffs = [[], []]

        self.update_treeview_columns(settings, 'folder-columns')
        settings.connect('changed::folder-columns',
                         self.update_treeview_columns)

        self.update_comparator()
        self.connect("notify::shallow-comparison", self.update_comparator)
        self.connect("notify::time-resolution", self.update_comparator)
        self.connect("notify::ignore-blank-lines", self.update_comparator)
        self.connect("notify::apply-text-filters", self.update_comparator)

        # The list copying and state_filters reset here is because the action
        # toggled callback modifies the state while we're constructing it.
        self.state_filters = []
        state_filters = []
        for s in self.state_actions:
            if self.state_actions[s][0] in self.props.status_filters:
                state_filters.append(s)
                action_name = self.state_actions[s][1]
                self.set_action_state(
                    action_name, GLib.Variant.new_boolean(True))
        self.state_filters = state_filters

        self._scan_in_progress = 0

        self.marked = None

    def queue_draw(self):
        for treeview in self.treeview:
            treeview.queue_draw()

    def update_comparator(self, *args):
        comparison_args = {
            'shallow-comparison': self.props.shallow_comparison,
            'time-resolution': self.props.time_resolution,
            'apply-text-filters': self.props.apply_text_filters,
            'ignore_blank_lines': self.props.ignore_blank_lines,
        }
        self.file_compare = functools.partial(
            _files_same, comparison_args=comparison_args)
        self.refresh()

    def update_treeview_columns(
        self, settings: Gio.Settings, key: str,
    ) -> None:
        """Update the visibility and order of columns"""

        columns = settings.get_value(key)
        have_extra_columns = any(visible for name, visible in columns)

        # Check for columns missing from the settings, special-casing
        # the always-present name column
        configured_columns = [name for name, visible in columns] + ["name"]
        missing_columns = [
            c for c in self.columns_dict[0].keys()
            if c not in configured_columns
        ]

        for i, treeview in enumerate(self.treeview):
            last_column = treeview.get_column(0)
            for column_name, visible in columns:
                try:
                    current_column = self.columns_dict[i][column_name]
                except KeyError:
                    log.warning(f"Invalid column {column_name} in settings")
                    continue
                current_column.set_visible(visible)
                treeview.move_column_after(current_column, last_column)
                last_column = current_column

            for column_name in missing_columns:
                self.columns_dict[i][column_name].set_visible(False)

            treeview.set_headers_visible(have_extra_columns)

    def get_filter_visibility(self) -> Tuple[bool, bool, bool]:
        # TODO: Make text filters available in folder comparison
        return False, True, False

    def on_file_filters_changed(self, app):
        relevant_change = self.create_name_filters()
        if relevant_change:
            self.refresh()

    def create_name_filters(self):
        meld_settings = get_meld_settings()

        # Ordering of name filters is irrelevant
        old_active = set([f.filter_string for f in self.name_filters
                          if f.active])
        new_active = set([f.filter_string for f in meld_settings.file_filters
                          if f.active])
        active_filters_changed = old_active != new_active

        # TODO: Rework name_filters to use a map-like structure so that we
        # don't need _action_name_filter_map.
        self._action_name_filter_map = {}
        self.name_filters = [copy.copy(f) for f in meld_settings.file_filters]
        for i, filt in enumerate(self.name_filters):
            action = Gio.SimpleAction.new_stateful(
                name=FILE_FILTER_ACTION_FORMAT.format(i),
                parameter_type=None,
                state=GLib.Variant.new_boolean(filt.active),
            )
            action.connect('change-state', self._update_name_filter)
            action.set_enabled(filt.filter is not None)
            self.view_action_group.add_action(action)
            self._action_name_filter_map[action] = filt

        return active_filters_changed

    def on_text_filters_changed(self, app):
        relevant_change = self.create_text_filters()
        if relevant_change:
            self.refresh()

    def create_text_filters(self):
        meld_settings = get_meld_settings()

        # In contrast to file filters, ordering of text filters can matter
        old_active = [f.filter_string for f in self.text_filters if f.active]
        new_active = [f.filter_string for f in meld_settings.text_filters
                      if f.active]
        active_filters_changed = old_active != new_active

        self.text_filters = [copy.copy(f) for f in meld_settings.text_filters]

        return active_filters_changed

    def _do_to_others(self, master, objects, methodname, args):
        if self.do_to_others_lock:
            return

        self.do_to_others_lock = True
        try:
            others = [o for o in objects[:self.num_panes] if o != master]
            for o in others:
                method = getattr(o, methodname)
                method(*args)
        finally:
            self.do_to_others_lock = False

    def _sync_vscroll(self, adjustment):
        adjs = [sw.get_vadjustment() for sw in self.scrolledwindow]
        self._do_to_others(
            adjustment, adjs, "set_value", (int(adjustment.get_value()),))

    def _sync_hscroll(self, adjustment):
        adjs = [sw.get_hadjustment() for sw in self.scrolledwindow]
        self._do_to_others(
            adjustment, adjs, "set_value", (int(adjustment.get_value()),))

    def _get_focused_pane(self):
        for i, treeview in enumerate(self.treeview):
            if treeview.is_focus():
                return i
        return None

    def file_deleted(self, path, pane):
        # is file still extant in other pane?
        it = self.model.get_iter(path)
        files = self.model.value_paths(it)
        is_present = [os.path.exists(f) for f in files]
        if 1 in is_present:
            self._update_item_state(it)
        else:  # nope its gone
            self.model.remove(it)

    def file_created(self, path, pane):
        it = self.model.get_iter(path)
        root = Gtk.TreePath.new_first()
        while it and self.model.get_path(it) != root:
            self._update_item_state(it)
            it = self.model.iter_parent(it)

    @Gtk.Template.Callback()
    def on_file_selected(
            self, button: Gtk.Button, pane: int, file: Gio.File) -> None:
        self.folders[pane] = file
        self.set_locations()

    def set_locations(self) -> None:
        locations = [f.get_path() for f in self.folders if f]
        if not locations:
            return

        self.set_num_panes(len(locations))

        parent_path = find_shared_parent_path(self.folders)
        for pane, folder in enumerate(self.folders):
            self.folder_label[pane].set_file(folder)
            self.folder_label[pane].set_parent_file(parent_path)
            self.folder_open_button[pane].props.file = folder

        # This is difficult to trigger, and to test. Most of the time here we
        # will actually have had UTF-8 from GTK, which has been unicode-ed by
        # the time we get this far. This is a fallback, and may be wrong!
        locations = list(locations)
        for i, location in enumerate(locations):
            if location and not isinstance(location, str):
                locations[i] = location.decode(sys.getfilesystemencoding())
        locations = [os.path.abspath(loc) if loc else '' for loc in locations]

        self.current_path = None
        self.marked = None
        self.model.clear()
        for m in self.msgarea_mgr:
            m.clear()
        child = self.model.add_entries(None, locations)
        self.on_treeview_focus_in_event(self.treeview0, None)
        self._update_item_state(child)
        self.recompute_label()
        self.scheduler.remove_all_tasks()
        self._scan_in_progress = 0
        self.recursively_update(Gtk.TreePath.new_first())

    def get_comparison(self):
        root = self.model.get_iter_first()
        if root:
            uris = [Gio.File.new_for_path(d)
                    for d in self.model.value_paths(root)]
        else:
            uris = []
        return RecentType.Folder, uris

    def mark_in_progress_row(self, it: Gtk.TreeIter) -> None:
        """Mark a tree row as having a scan in progress

        After the scan is finished, `_update_item_state()` must be
        called on the row to restore its actual state.
        """

        for pane in range(self.model.ntree):
            path = self.model.get_value(
                it, self.model.column_index(tree.COL_PATH, pane))
            filename = GLib.markup_escape_text(os.path.basename(path))
            label = _(f"{filename} (scanning…)")

            self.model.set_state(it, pane, tree.STATE_SPINNER, label, True)
            self.model.unsafe_set(it, pane, {
                COL_EMBLEM: None,
                COL_TIME: MISSING_TIMESTAMP,
                COL_SIZE: -1,
                COL_PERMS: -1
            })

    def recursively_update(self, path):
        """Recursively update from tree path 'path'.
        """
        it = self.model.get_iter(path)
        child = self.model.iter_children(it)
        while child:
            self.model.remove(child)
            child = self.model.iter_children(it)
        if self._scan_in_progress == 0:
            # Starting a scan, so set up progress indicator
            self.mark_in_progress_row(it)
        else:
            self._update_item_state(it)
        self._scan_in_progress += 1
        self.scheduler.add_task(self._search_recursively_iter(path))

    def _search_recursively_iter(self, rootpath):
        for t in self.treeview:
            sel = t.get_selection()
            sel.unselect_all()

        yield _('[{label}] Scanning {folder}').format(
            label=self.label_text, folder='')
        prefixlen = 1 + len(
            self.model.value_path(self.model.get_iter(rootpath), 0))
        symlinks_followed = set()
        # TODO: This is horrible.
        if isinstance(rootpath, tuple):
            rootpath = Gtk.TreePath(rootpath)
        todo = [rootpath]
        expanded = set()

        shadowed_entries = []
        invalid_filenames = []
        whitespace_filenames = []

        # TODO: Map these action states to GObject props instead?
        comparison_options = ComparisonOptions(
            ignore_case=self.get_action_state('folder-ignore-case'),
            normalize_encoding=self.get_action_state(
                'folder-normalize-encoding'),
        )

        while len(todo):
            todo.sort()  # depth first
            path = todo.pop(0)
            it = self.model.get_iter(path)
            roots = self.model.value_paths(it)

            # Buggy ordering when deleting rows means that we sometimes try to
            # recursively update files; this fix seems the least invasive.
            if not any(os.path.isdir(root) for root in roots):
                continue

            yield _('[{label}] Scanning {folder}').format(
                label=self.label_text, folder=roots[0][prefixlen:])
            differences = False
            encoding_errors = []

            dirs = CanonicalListing(self.num_panes, comparison_options)
            files = CanonicalListing(self.num_panes, comparison_options)

            for pane, root in enumerate(roots):
                if not os.path.isdir(root):
                    continue

                try:
                    entries = os.listdir(root)
                except OSError as err:
                    self.model.add_error(it, err.strerror, pane)
                    differences = True
                    continue

                for f in self.name_filters:
                    if not f.active or f.filter is None:
                        continue
                    entries = [e for e in entries if f.filter.match(e) is None]

                for e in entries:
                    try:
                        e.encode('utf8')
                    except UnicodeEncodeError:
                        invalid = e.encode('utf8', 'surrogatepass')
                        printable = invalid.decode('utf8', 'backslashreplace')
                        encoding_errors.append((pane, printable))
                        continue

                    try:
                        s = os.lstat(os.path.join(root, e))
                    # Covers certain unreadable symlink cases; see bgo#585895
                    except OSError as err:
                        error_string = e + err.strerror
                        self.model.add_error(it, error_string, pane)
                        continue

                    if stat.S_ISLNK(s.st_mode):
                        if self.props.ignore_symlinks:
                            continue
                        key = (s.st_dev, s.st_ino)
                        if key in symlinks_followed:
                            continue
                        symlinks_followed.add(key)
                        try:
                            s = os.stat(os.path.join(root, e))
                            if stat.S_ISREG(s.st_mode):
                                files.add(pane, e)
                            elif stat.S_ISDIR(s.st_mode):
                                dirs.add(pane, e)
                        except OSError as err:
                            if err.errno == errno.ENOENT:
                                error_string = e + ": Dangling symlink"
                            else:
                                error_string = e + err.strerror
                            self.model.add_error(it, error_string, pane)
                            differences = True
                    elif stat.S_ISREG(s.st_mode):
                        files.add(pane, e)
                    elif stat.S_ISDIR(s.st_mode):
                        dirs.add(pane, e)
                    else:
                        # FIXME: Unhandled stat type
                        pass

            for pane, f in encoding_errors:
                invalid_filenames.append((pane, roots[pane], f))

            for pane, f1, f2 in dirs.errors + files.errors:
                shadowed_entries.append((pane, roots[pane], f1, f2))

            for pane, f in dirs.whitespace + files.whitespace:
                whitespace_filenames.append((pane, roots[pane], f))

            alldirs = self._filter_on_state(roots, dirs.get())
            allfiles = self._filter_on_state(roots, files.get())

            if alldirs or allfiles:
                for names in alldirs:
                    entries = [
                        os.path.join(r, n) for r, n in zip(roots, names)]
                    child = self.model.add_entries(it, entries)
                    differences |= self._update_item_state(child)
                    todo.append(self.model.get_path(child))
                for names in allfiles:
                    entries = [
                        os.path.join(r, n) for r, n in zip(roots, names)]
                    child = self.model.add_entries(it, entries)
                    differences |= self._update_item_state(child)
            else:
                # Our subtree is empty, or has been filtered to be empty
                if (tree.STATE_NORMAL in self.state_filters or
                        not all(os.path.isdir(f) for f in roots)):
                    self.model.add_empty(it)
                    if self.model.iter_parent(it) is None:
                        expanded.add(tree_path_as_tuple(rootpath))
                else:
                    # At this point, we have an empty folder tree node; we can
                    # prune this and any ancestors that then end up empty.
                    while not self.model.iter_has_child(it):
                        parent = self.model.iter_parent(it)

                        # In our tree, there is always a top-level parent with
                        # no siblings. If we're here, we have an empty tree.
                        if parent is None:
                            self.model.add_empty(it)
                            break

                        # Remove the current row, and then revalidate all
                        # sibling paths on the stack by removing and
                        # readding them.
                        had_siblings = self.model.remove(it)
                        if had_siblings:
                            parent_path = self.model.get_path(parent)
                            for path in todo:
                                if parent_path.is_ancestor(path):
                                    path.prev()

                        it = parent

            if differences:
                expanded.add(tree_path_as_tuple(path))

        duplicate_dirs = list(set(p for p in roots if roots.count(p) > 1))
        if any((invalid_filenames, shadowed_entries, whitespace_filenames)):
            self._show_tree_wide_errors(
                invalid_filenames, shadowed_entries, whitespace_filenames
            )
        elif duplicate_dirs:
            # Since we can only load 3 dirs we can have at most 1 duplicate
            self._show_duplicate_directory(duplicate_dirs[0])
        elif rootpath == Gtk.TreePath.new_first() and not expanded:
            self._show_identical_status()

        self.treeview[0].expand_to_path(Gtk.TreePath(("0",)))
        for path in sorted(expanded):
            self.treeview[0].expand_to_path(Gtk.TreePath(path))
        yield _('[{label}] Done').format(label=self.label_text)

        self._scan_in_progress -= 1
        if self._scan_in_progress == 0:
            # Finishing a scan, so remove progress indicator
            self._update_item_state(self.model.get_iter(rootpath))

        self.force_cursor_recalculate = True
        self.treeview[0].set_cursor(Gtk.TreePath.new_first())

    def _show_duplicate_directory(self, duplicate_directory):
        for index in range(self.num_panes):
            primary = _(
                'Folder {} is being compared to itself').format(
                duplicate_directory)
            self.msgarea_mgr[index].add_dismissable_msg(
                'dialog-warning-symbolic', primary, '', self.msgarea_mgr)

    def _show_identical_status(self):
        primary = _("Folders have no differences")
        identical_note = _(
            "Contents of scanned files in folders are identical.")
        shallow_note = _(
            "Scanned files in folders appear identical, but contents have not "
            "been scanned.")
        file_filter_qualifier = _(
            "File filters are in use, so not all files have been scanned.")
        text_filter_qualifier = _(
            "Text filters are in use and may be masking content differences.")

        is_shallow = self.props.shallow_comparison
        have_file_filters = any(f.active for f in self.name_filters)
        have_text_filters = any(f.active for f in self.text_filters)

        secondary = [shallow_note if is_shallow else identical_note]
        if have_file_filters:
            secondary.append(file_filter_qualifier)
        if not is_shallow and have_text_filters:
            secondary.append(text_filter_qualifier)
        secondary = " ".join(secondary)

        for pane in range(self.num_panes):
            msgarea = self.msgarea_mgr[pane].new_from_text_and_icon(
                primary, secondary)
            button = msgarea.add_button(_("Hide"), Gtk.ResponseType.CLOSE)
            if pane == 0:
                button.props.label = _("Hi_de")

            def clear_all(*args):
                for p in range(self.num_panes):
                    self.msgarea_mgr[p].clear()
            msgarea.connect("response", clear_all)
            msgarea.show_all()

    def _show_tree_wide_errors(
        self, invalid_filenames, shadowed_entries, whitespace_filenames
    ) -> None:
        header = _("Multiple errors occurred while scanning this folder")
        invalid_header = _("Files with invalid encodings found")
        # TRANSLATORS: This is followed by a list of files
        invalid_secondary = _("Some files were in an incorrect encoding. "
                              "The names are something like:")
        shadowed_header = _("Files hidden by case insensitive comparison")
        # TRANSLATORS: This is followed by a list of files
        shadowed_secondary = _("You are running a case insensitive comparison "
                               "on a case sensitive filesystem. The following "
                               "files in this folder are hidden:")
        whitespace_header = _("Files had mismatched leading or trailing whitespace")
        # TRANSLATORS: This is followed by a list of files
        whitespace_secondary = _(
            "This comparison found some files that differed only in leading or "
            "trailing whitespace. Their names appear as:"
        )

        invalid_entries = [[] for i in range(self.num_panes)]
        for pane, root, f in invalid_filenames:
            invalid_entries[pane].append(os.path.join(root, f))

        formatted_entries = [[] for i in range(self.num_panes)]
        for pane, root, f1, f2 in shadowed_entries:
            paths = [os.path.join(root, f) for f in (f1, f2)]
            entry_str = _("“{first_file}” hidden by “{second_file}”").format(
                first_file=paths[0],
                second_file=paths[1],
            )
            formatted_entries[pane].append(entry_str)

        whitespace_entries = [[] for i in range(self.num_panes)]
        for _pane, root, f in whitespace_filenames:
            for pane in range(self.num_panes):
                whitespace_entries[pane].append(os.path.join(root, f))

        if invalid_filenames or shadowed_entries or whitespace_filenames:
            for pane in range(self.num_panes):
                invalid = "\n".join(invalid_entries[pane])
                shadowed = "\n".join(formatted_entries[pane])
                whitespace = "\n".join(whitespace_entries[pane])

                error_type_count = [
                    bool(err) for err in (invalid, shadowed, whitespace)
                ].count(True)
                if error_type_count == 0:
                    continue
                elif error_type_count == 1:
                    if invalid:
                        header = invalid_header
                    elif shadowed:
                        header = shadowed_header
                    elif whitespace:
                        header = whitespace_header

                messages = []
                if invalid:
                    messages.extend([invalid_secondary, invalid, ""])
                if shadowed:
                    messages.extend([shadowed_secondary, shadowed, ""])
                if whitespace:
                    messages.extend([whitespace_secondary, whitespace, ""])

                secondary = ("\n".join(messages)).strip()
                self.msgarea_mgr[pane].add_dismissable_msg(
                    "dialog-error-symbolic", header, secondary
                )

    def copy_selected(self, direction):
        assert direction in (-1, 1)
        src_pane = self._get_focused_pane()
        if src_pane is None:
            return

        dst_pane = src_pane + direction
        assert dst_pane >= 0 and dst_pane < self.num_panes
        paths = self._get_selected_paths(src_pane)
        paths.reverse()
        model = self.model
        for path in paths:  # filter(lambda x: x.name is not None, sel):
            it = model.get_iter(path)
            name = model.value_path(it, src_pane)
            if name is None:
                continue
            src = model.value_path(it, src_pane)
            dst = model.value_path(it, dst_pane)
            try:
                if os.path.isfile(src):
                    dstdir = os.path.dirname(dst)
                    if not os.path.exists(dstdir):
                        os.makedirs(dstdir)
                    misc.copy2(src, dstdir)
                    self.file_created(path, dst_pane)
                elif os.path.isdir(src):
                    if os.path.exists(dst):
                        parent_name = os.path.dirname(dst)
                        folder_name = os.path.basename(dst)
                        dialog_buttons = [
                            (_("_Cancel"), Gtk.ResponseType.CANCEL, None),
                            (
                                _("_Replace"), Gtk.ResponseType.OK,
                                Gtk.STYLE_CLASS_DESTRUCTIVE_ACTION,
                            ),
                        ]
                        replace = misc.modal_dialog(
                            primary=_("Replace folder “%s”?") % folder_name,
                            secondary=_(
                                "Another folder with the same name already "
                                "exists in “%s”.\n"
                                "If you replace the existing folder, all "
                                "files in it will be lost.") % parent_name,
                            buttons=dialog_buttons,
                            messagetype=Gtk.MessageType.WARNING,
                        )
                        if replace != Gtk.ResponseType.OK:
                            continue
                    misc.copytree(src, dst)
                    self.recursively_update(path)
            except (OSError, IOError, shutil.Error) as err:
                misc.error_dialog(
                    _("Error copying file"),
                    _("Couldn’t copy {source}\nto {dest}.\n\n{error}").format(
                        source=GLib.markup_escape_text(src),
                        dest=GLib.markup_escape_text(dst),
                        error=GLib.markup_escape_text(str(err)),
                    )
                )

    @with_focused_pane
    def delete_selected(self, pane):
        """Trash or delete all selected files/folders recursively"""

        paths = self._get_selected_paths(pane)

        # Reversing paths means that we remove tree rows bottom-up, so
        # tree paths don't change during the iteration.
        paths.reverse()
        for path in paths:
            it = self.model.get_iter(path)
            name = self.model.value_path(it, pane)
            gfile = Gio.File.new_for_path(name)

            try:
                deleted = trash_or_confirm(gfile)
            except Exception as e:
                misc.error_dialog(
                    _("Error deleting {}").format(
                        GLib.markup_escape_text(gfile.get_parse_name()),
                    ),
                    str(e),
                )
            else:
                if deleted:
                    self.file_deleted(path, pane)

    def on_treemodel_row_deleted(self, model, path):
        if self.current_path == path:
            self.current_path = refocus_deleted_path(model, path)
            if self.current_path and self.focus_pane:
                self.focus_pane.set_cursor(self.current_path)

        self.row_expansions = set()

    def on_treeview_selection_changed(self, selection, pane):
        if not self.treeview[pane].is_focus():
            return
        self.update_action_sensitivity()

    def update_action_sensitivity(self):
        pane = self._get_focused_pane()
        if pane is not None:
            selection = self.treeview[pane].get_selection()
            have_selection = bool(selection.count_selected_rows())
        else:
            have_selection = False

        if have_selection:
            is_valid = True
            for path in selection.get_selected_rows()[1]:
                state = self.model.get_state(self.model.get_iter(path), pane)
                if state in (tree.STATE_ERROR, tree.STATE_NONEXIST):
                    is_valid = False
                    break

            busy = self._scan_in_progress > 0
            is_valid = is_valid and not busy

            is_single_foldable_row = False
            if (selection.count_selected_rows() == 1):
                path = selection.get_selected_rows()[1][0]
                it = self.model.get_iter(path)
                is_single_foldable_row = self.model.iter_has_child(it)

            self.set_action_enabled('folder-collapse', is_single_foldable_row)
            self.set_action_enabled('folder-expand', is_single_foldable_row)
            self.set_action_enabled('folder-compare', True)
            self.set_action_enabled('folder-mark', True)
            self.set_action_enabled(
                'folder-compare-marked',
                self.marked is not None and self.marked.pane != pane)
            self.set_action_enabled('swap-2-panes', self.num_panes == 2)
            self.set_action_enabled('folder-delete', is_valid)
            self.set_action_enabled('folder-copy-left', is_valid and pane > 0)
            self.set_action_enabled(
                'folder-copy-right', is_valid and pane + 1 < self.num_panes)
            self.set_action_enabled('open-external', is_valid)
        else:
            actions = (
                'folder-collapse',
                'folder-compare',
                'folder-mark',
                'folder-compare-marked',
                'folder-copy-left',
                'folder-copy-right',
                'folder-delete',
                'folder-expand',
                'open-external',
            )
            for action in actions:
                self.set_action_enabled(action, False)

    @Gtk.Template.Callback()
    def on_treeview_cursor_changed(self, view):
        pane = self.treeview.index(view)
        if len(self.model) == 0:
            return

        cursor_path, cursor_col = self.treeview[pane].get_cursor()
        if not cursor_path:
            self.set_action_enabled("previous-change", False)
            self.set_action_enabled("next-change", False)
            self.current_path = cursor_path
            return

        if self.force_cursor_recalculate:
            # We force cursor recalculation on initial load, and when
            # we handle model change events.
            skip = False
            self.force_cursor_recalculate = False
        else:
            try:
                old_cursor = self.model.get_iter(self.current_path)
            except (ValueError, TypeError):
                # An invalid path gives ValueError; None gives a TypeError
                skip = False
            else:
                # We can skip recalculation if the new cursor is between
                # the previous/next bounds, and we weren't on a changed row
                state = self.model.get_state(old_cursor, 0)
                if state not in (
                        tree.STATE_NORMAL, tree.STATE_NOCHANGE,
                        tree.STATE_EMPTY):
                    skip = False
                else:
                    if self.prev_path is None and self.next_path is None:
                        skip = True
                    elif self.prev_path is None:
                        skip = cursor_path < self.next_path
                    elif self.next_path is None:
                        skip = self.prev_path < cursor_path
                    else:
                        skip = self.prev_path < cursor_path < self.next_path

        if not skip:
            prev, next_ = self.model._find_next_prev_diff(cursor_path)
            self.prev_path, self.next_path = prev, next_
            self.set_action_enabled("previous-change", prev is not None)
            self.set_action_enabled("next-change", next_ is not None)

        self.current_path = cursor_path

    def on_treeview_popup_menu(self, treeview):
        return tree.TreeviewCommon.on_treeview_popup_menu(self, treeview)

    def on_treeview_button_press_event(self, treeview, event):
        return tree.TreeviewCommon.on_treeview_button_press_event(
            self, treeview, event)

    @with_focused_pane
    def action_prev_pane(self, pane, *args):
        new_pane = (pane - 1) % self.num_panes
        self.change_focused_tree(self.treeview[pane], self.treeview[new_pane])

    @with_focused_pane
    def action_next_pane(self, pane, *args):
        new_pane = (pane + 1) % self.num_panes
        self.change_focused_tree(self.treeview[pane], self.treeview[new_pane])

    def on_treeview_key_press_event(self, view, event):
        if event.keyval not in (Gdk.KEY_Left, Gdk.KEY_Right):
            return False

        pane = self.treeview.index(view)
        target_pane = pane + 1 if event.keyval == Gdk.KEY_Right else pane - 1
        if 0 <= target_pane < self.num_panes:
            self.change_focused_tree(view, self.treeview[target_pane])

        return True

    def change_focused_tree(
            self, old_view: Gtk.TreeView, new_view: Gtk.TreeView):

        paths = old_view.get_selection().get_selected_rows()[1]
        old_view.get_selection().unselect_all()

        new_view.grab_focus()
        new_view.get_selection().unselect_all()
        if paths:
            new_view.set_cursor(paths[0])
            for p in paths:
                new_view.get_selection().select_path(p)

        new_view.emit("cursor-changed")

    @Gtk.Template.Callback()
    def on_treeview_row_activated(self, view, path, column):
        pane = self.treeview.index(view)
        it = self.model.get_iter(path)
        rows = self.model.value_paths(it)
        # Click a file: compare; click a directory: expand; click a missing
        # entry: check the next neighbouring entry
        pane_ordering = ((0, 1, 2), (1, 2, 0), (2, 1, 0))
        for p in pane_ordering[pane]:
            if p < self.num_panes and rows[p] and os.path.exists(rows[p]):
                pane = p
                break
        if not rows[pane]:
            return
        if os.path.isfile(rows[pane]):
            self.run_diff_from_iter(it)
        elif os.path.isdir(rows[pane]):
            if view.row_expanded(path):
                view.collapse_row(path)
            else:
                view.expand_row(path, False)

    @Gtk.Template.Callback()
    def on_treeview_row_expanded(self, view, it, path):
        self.row_expansions.add(str(path))
        for row in self.model[path].iterchildren():
            if str(row.path) in self.row_expansions:
                view.expand_row(row.path, False)

        self._do_to_others(view, self.treeview, "expand_row", (path, False))

    @Gtk.Template.Callback()
    def on_treeview_row_collapsed(self, view, me, path):
        self.row_expansions.discard(str(path))
        self._do_to_others(view, self.treeview, "collapse_row", (path,))

    def on_treeview_focus_in_event(self, tree, event):
        self.focus_pane = tree
        self.update_action_sensitivity()
        tree.emit("cursor-changed")

    def run_diff_from_iter(self, it):
        rows = self.model.value_paths(it)
        gfiles = [
            Gio.File.new_for_path(r) if os.path.isfile(r) else None
            for r in rows
        ]
        self.create_diff_signal.emit(gfiles, {})

    def action_diff(self, *args):
        pane = self._get_focused_pane()
        if pane is None:
            return

        selected = self._get_selected_paths(pane)
        for row in selected:
            self.run_diff_from_iter(self.model.get_iter(row))

    def action_mark(self, *args):
        pane = self._get_focused_pane()
        if pane is None:
            return

        selected = self._get_selected_paths(pane)
        if selected is None:
            return

        old_mark_it = self.marked.get_iter() if self.marked else None
        self.marked = ComparisonMarker.from_selection(
            self.treeview[pane], pane)

        self._update_item_state(self.marked.get_iter())
        if old_mark_it:
            self._update_item_state(old_mark_it)

    def action_diff_marked(self, *args):
        pane = self._get_focused_pane()
        if pane is None:
            return

        selected = self.model.get_iter(self._get_selected_paths(pane)[0])
        if selected is None:
            return

        mark_it = self.marked.get_iter()
        marked_path = self.model.value_paths(mark_it)[self.marked.pane]
        selected_path = self.model.value_paths(selected)[pane]

        # Maintain the pane ordering in the new comparison, regardless
        # of which pane is the marked one.
        if pane < self.marked.pane:
            row_paths = [selected_path, marked_path]
        else:
            row_paths = [marked_path, selected_path]

        gfiles = [Gio.File.new_for_path(p)
                  for p in row_paths if os.path.exists(p)]
        self.create_diff_signal.emit(gfiles, {})

    def action_folder_collapse(self, *args):
        pane = self._get_focused_pane()
        if pane is None:
            return

        root_path = self._get_selected_paths(pane)[0]
        filter_model = Gtk.TreeModelFilter(
            child_model=self.model, virtual_root=root_path)
        paths_to_collapse = []
        filter_model.foreach(self.append_paths_to_collapse, paths_to_collapse)
        paths_to_collapse.insert(0, root_path)

        for path in reversed(paths_to_collapse):
            self.treeview[pane].collapse_row(path)

    def append_paths_to_collapse(
            self, filter_model, filter_path, filter_iter, paths_to_collapse):
        path = filter_model.convert_path_to_child_path(filter_path)
        paths_to_collapse.append(path)

    def action_folder_expand(self, *args):
        pane = self._get_focused_pane()
        if pane is None:
            return

        paths = self._get_selected_paths(pane)
        for path in paths:
            self.treeview[pane].expand_row(path, True)

    def action_copy_left(self, *args):
        self.copy_selected(-1)

    def action_copy_right(self, *args):
        self.copy_selected(1)

    def action_swap(self, *args):
        self.folders.reverse()
        self.refresh()

    def action_delete(self, *args):
        self.delete_selected()

    def action_open_external(self, *args):
        pane = self._get_focused_pane()
        if pane is None:
            return
        files = [
            self.model.value_path(self.model.get_iter(p), pane)
            for p in self._get_selected_paths(pane)
        ]
        files = [f for f in files if f]
        if files:
            open_files_external(files)

    def action_copy_file_paths(self, *args):
        pane = self._get_focused_pane()
        if pane is None:
            return
        files = [
            self.model.value_path(self.model.get_iter(p), pane)
            for p in self._get_selected_paths(pane)
        ]
        files = [f for f in files if f]
        if files:
            clip = Gtk.Clipboard.get_default(Gdk.Display.get_default())
            clip.set_text('\n'.join(str(f) for f in files), -1)
            clip.store()

    def action_ignore_case_change(self, action, value):
        action.set_state(value)
        self.refresh()

    def action_filter_state_change(self, action, value):
        action.set_state(value)

        active_filters = [
            a for a in self.state_actions
            if self.get_action_state(self.state_actions[a][1])
        ]

        if set(active_filters) == set(self.state_filters):
            return

        state_strs = [self.state_actions[s][0] for s in active_filters]
        self.state_filters = active_filters
        # TODO: Updating the property won't have any effect on its own
        self.props.status_filters = state_strs
        self.refresh()

    def _update_name_filter(self, action, state):
        self._action_name_filter_map[action].active = state.get_boolean()
        action.set_state(state)
        self.refresh()

        #
        # Selection
        #
    def _get_selected_paths(self, pane):
        assert pane is not None
        return self.treeview[pane].get_selection().get_selected_rows()[1]

        #
        # Filtering
        #

    def _filter_on_state(self, roots, fileslist):
        """Get state of 'files' for filtering purposes.
           Returns STATE_NORMAL, STATE_NOCHANGE, STATE_NEW or STATE_MODIFIED

               roots - array of root directories
               fileslist - array of filename tuples of length len(roots)
        """
        ret = []
        regexes = [f.byte_filter for f in self.text_filters if f.active]
        for files in fileslist:
            curfiles = [os.path.join(r, f) for r, f in zip(roots, files)]
            is_present = [os.path.exists(f) for f in curfiles]
            if all(is_present):
                comparison_result = self.file_compare(curfiles, regexes)
                if comparison_result in (Same, DodgySame):
                    states = {tree.STATE_NORMAL}
                elif comparison_result == SameFiltered:
                    states = {tree.STATE_NOCHANGE}
                else:
                    states = {tree.STATE_MODIFIED}
            elif is_present.count(True) > 1:
                # In a three-way comparison, we can have files in e.g., pane
                # 1 and 2 be different to each other, and there be no file in
                # pane 3. This row should be considered both modified (1 -> 2)
                # and new (2 -> 3).
                curfiles = [
                    f for f, exists in zip(curfiles, is_present) if exists
                ]
                comparison_result = self.file_compare(curfiles, regexes)
                if comparison_result in (Same, DodgySame, SameFiltered):
                    states = {tree.STATE_NEW}
                else:
                    states = {tree.STATE_NEW, tree.STATE_MODIFIED}
            else:
                states = {tree.STATE_NEW}
            # Always retain NORMAL folders for comparison; we remove these
            # later if they have no children.
            all_folders = all(os.path.isdir(f) for f in curfiles)
            states_match_filters = bool(states & set(self.state_filters))
            if states_match_filters or all_folders:
                ret.append(files)
        return ret

    def _update_item_state(self, it):
        """Update the state of a tree row

        All changes and updates to tree rows should happen here;
        structural changes happen elsewhere, but they only delete rows
        or add new rows with path information. This function is the
        only place where row details are changed.
        """
        files = self.model.value_paths(it)
        regexes = [f.byte_filter for f in self.text_filters if f.active]

        def none_stat(f):
            try:
                return os.stat(f)
            except OSError:
                return None
        stats = [none_stat(f) for f in files[:self.num_panes]]
        sizes = [s.st_size if s else 0 for s in stats]
        perms = [s.st_mode if s else 0 for s in stats]
        times = [s.st_mtime if s else 0 for s in stats]

        def none_lstat(f):
            try:
                return os.lstat(f)
            except OSError:
                return None

        lstats = [none_lstat(f) for f in files[:self.num_panes]]
        symlinks = {
            i for i, s in enumerate(lstats) if s and stat.S_ISLNK(s.st_mode)
        }

        def format_name_override(f):
            source = GLib.markup_escape_text(os.path.basename(f))
            target = GLib.markup_escape_text(os.readlink(f))
            return "{} ⟶ {}".format(source, target)

        name_overrides = [
            format_name_override(f) if i in symlinks else None
            for i, f in enumerate(files)
        ]

        existing_times = [s.st_mtime for s in stats if s]
        newest_time = max(existing_times) if existing_times else 0
        if existing_times.count(newest_time) == len(existing_times):
            # If all actually-present files have the same mtime, don't
            # pretend that any are "newer", and do the same if e.g.,
            # there's only one file.
            newest = set()
        else:
            newest = {i for i, t in enumerate(times) if t == newest_time}

        if all(stats):
            all_same = self.file_compare(files, regexes)
            all_present_same = all_same
        else:
            lof = [f for f, time in zip(files, times) if time]
            all_same = Different
            all_present_same = self.file_compare(lof, regexes)

        # TODO: Differentiate the DodgySame case
        if all_same == Same or all_same == DodgySame:
            state = tree.STATE_NORMAL
        elif all_same == SameFiltered:
            state = tree.STATE_NOCHANGE
        # TODO: Differentiate the SameFiltered and DodgySame cases
        elif all_present_same in (Same, SameFiltered, DodgySame):
            state = tree.STATE_NEW
        elif all_same == FileError or all_present_same == FileError:
            state = tree.STATE_ERROR
        # Different and DodgyDifferent
        else:
            state = tree.STATE_MODIFIED
        different = state not in {tree.STATE_NORMAL, tree.STATE_NOCHANGE}

        isdir = [os.path.isdir(files[j]) for j in range(self.model.ntree)]
        for j in range(self.model.ntree):
            if stats[j]:
                self.model.set_path_state(
                    it, j, state, isdir[j], display_text=name_overrides[j])

                if self.marked and self.marked.matches_iter(j, it):
                    emblem = EMBLEM_SELECTED
                else:
                    emblem = EMBLEM_NEW if j in newest else None

                self.model.unsafe_set(it, j, {
                    COL_EMBLEM: emblem,
                    COL_TIME: times[j],
                    COL_PERMS: perms[j]
                })
                if j in symlinks:
                    self.model.unsafe_set(it, j, {
                        tree.COL_ICON: "symbolic-link-symbolic",
                    })
                # Size is handled independently, because unsafe_set
                # can't correctly box GObject.TYPE_INT64.
                self.model.set(
                    it, self.model.column_index(COL_SIZE, j), sizes[j])
            else:
                self.model.set_path_state(
                    it, j, tree.STATE_NONEXIST, any(isdir))
                # Set sentinel values for time, size and perms
                # TODO: change sentinels to float('nan'), pending:
                #   https://gitlab.gnome.org/GNOME/glib/issues/183
                self.model.unsafe_set(it, j, {
                    COL_TIME: MISSING_TIMESTAMP,
                    COL_SIZE: -1,
                    COL_PERMS: -1
                })
        return different

    def set_num_panes(self, num_panes):
        if num_panes == self.num_panes or num_panes not in (1, 2, 3):
            return

        self.model = DirDiffTreeStore(num_panes)
        self.model.connect("row-deleted", self.on_treemodel_row_deleted)
        for treeview in self.treeview:
            treeview.set_model(self.model)

        for widget in (
                self.vbox[:num_panes] + self.pane_actionbar[:num_panes] +
                self.chunkmap[:num_panes] + self.linkmap[:num_panes - 1] +
                self.dummy_toolbar_linkmap[:num_panes - 1]):
            widget.show()

        for widget in (
                self.vbox[num_panes:] + self.pane_actionbar[num_panes:] +
                self.chunkmap[num_panes:] + self.linkmap[num_panes - 1:] +
                self.dummy_toolbar_linkmap[num_panes - 1:]):
            widget.hide()

        self.num_panes = num_panes

    def refresh(self):
        self.set_locations()

    def recompute_label(self):
        root = self.model.get_iter_first()
        filenames = self.model.value_paths(root)
        filenames = [f or _('No folder') for f in filenames]
        if self.custom_labels:
            shortnames = [
                custom or filename for custom, filename in
                zip(self.custom_labels, filenames)
            ]
            tooltip_names = shortnames
        else:
            shortnames = misc.shorten_names(*filenames)
            tooltip_names = filenames

        self.label_text = " : ".join(shortnames)
        self.tooltip_text = "\n".join((
            _("Folder comparison:"),
            *tooltip_names,
        ))
        self.label_changed.emit(self.label_text, self.tooltip_text)

    def set_labels(self, labels):
        labels = labels[:self.num_panes]
        extra = self.num_panes - len(labels)
        if extra:
            labels.extend([""] * extra)
        self.custom_labels = labels
        self.recompute_label()

    def on_file_changed(self, changed_filename):
        """When a file has changed, try to find it in our tree
           and update its status if necessary
        """
        model = self.model
        changed_paths = []
        # search each panes tree for changed_filename
        for pane in range(self.num_panes):
            it = model.get_iter_first()
            current = model.value_path(it, pane).split(os.sep)
            changed = changed_filename.split(os.sep)
            # early exit. does filename begin with root?
            try:
                if changed[:len(current)] != current:
                    continue
            except IndexError:
                continue
            changed = changed[len(current):]
            # search the tree one path part at a time
            for part in changed:
                child = model.iter_children(it)
                while child:
                    child_path = model.value_path(child, pane)
                    # Found the changed path
                    if child_path and part == os.path.basename(child_path):
                        it = child
                        break
                    child = self.model.iter_next(child)
                if not it:
                    break
            # save if found and unique
            if it:
                path = model.get_path(it)
                if path not in changed_paths:
                    changed_paths.append(path)
        # do the update
        for path in changed_paths:
            self._update_item_state(model.get_iter(path))
        self.force_cursor_recalculate = True

    def on_linkmap_scroll_event(self, linkmap, event):
        self.next_diff(event.direction)

    def next_diff(self, direction):
        if self.focus_pane:
            pane = self.treeview.index(self.focus_pane)
        else:
            pane = 0
        if direction == Gdk.ScrollDirection.UP:
            path = self.prev_path
        else:
            path = self.next_path
        if path:
            self.treeview[pane].expand_to_path(path)
            self.treeview[pane].set_cursor(path)
        else:
            self.error_bell()

    def action_previous_change(self, *args):
        self.next_diff(Gdk.ScrollDirection.UP)

    def action_next_change(self, *args):
        self.next_diff(Gdk.ScrollDirection.DOWN)

    def action_refresh(self, *args):
        self.refresh()

    def on_delete_event(self):
        meld_settings = get_meld_settings()
        for h in self.settings_handlers:
            meld_settings.disconnect(h)
        self.close_signal.emit(0)
        return Gtk.ResponseType.OK

    def action_find(self, *args):
        self.focus_pane.emit("start-interactive-search")

    def auto_compare(self):
        modified_states = (tree.STATE_MODIFIED, tree.STATE_CONFLICT)
        for it in self.model.state_rows(modified_states):
            self.run_diff_from_iter(it)


DirDiff.set_css_name('meld-folder-diff')<|MERGE_RESOLUTION|>--- conflicted
+++ resolved
@@ -597,12 +597,6 @@
         self.custom_labels = []
         self.set_num_panes(num_panes)
 
-<<<<<<< HEAD
-        # self.connect("style-updated", self.model.on_style_updated) TODO deprecated
-        self.model.on_style_updated(self)
-
-=======
->>>>>>> 6d269257
         self.do_to_others_lock = False
         for treeview in self.treeview:
             treeview.set_search_equal_func(tree.treeview_search_cb, None)
