--- conflicted
+++ resolved
@@ -1,15 +1,9 @@
 <?xml version="1.0" encoding="UTF-8"?>
 <interface>
-<<<<<<< HEAD
   <requires lib="gtk" version="4.0"/>
-  <template class="GtkBox" parent="GtkVBox">
+  <template class="ImageDiff" parent="GtkBox">
     <property name="orientation">vertical</property>
-=======
-  <requires lib="gtk+" version="3.20"/>
-  <template class="ImageDiff" parent="GtkBox">
->>>>>>> 6d269257
     <property name="visible">True</property>
-    <property name="orientation">vertical</property>
     <property name="can-focus">False</property>
     <child>
       <object class="GtkGrid" id="grid_main">
