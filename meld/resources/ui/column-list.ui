<?xml version="1.0" encoding="UTF-8"?>
<interface>
  <requires lib="gtk" version="4.0"/>
  <object class="GtkListStore" id="column_list_store">
    <columns>
      <column type="gboolean"/>
      <column type="gchararray"/>
      <column type="gchararray"/>
    </columns>
  </object>
  <template class="ColumnList" parent="GtkBox">
<<<<<<< HEAD
    <property name="orientation">vertical</property>
=======
>>>>>>> 6d269257
    <property name="visible">True</property>
    <property name="orientation">vertical</property>
    <property name="can_focus">False</property>
    <child>
      <object class="GtkScrolledWindow" id="scrolledwindow2">
        <property name="vexpand">1</property>
        <property name="focusable">1</property>4
        <property name="child">
          <object class="GtkTreeView" id="treeview">
            <property name="focusable">1</property>
            <property name="model">column_list_store</property>
            <property name="headers_clickable">0</property>
            <property name="reorderable">1</property>
            <property name="search_column">0</property>
            <property name="show_expanders">0</property>
            <property name="rubber_banding">1</property>
            <child>
              <object class="GtkTreeViewColumn" id="active_column">
                <property name="title" translatable="1">Active</property>
                <child>
                  <object class="GtkCellRendererToggle" id="cr_active">
                    <signal name="toggled" handler="on_cellrenderertoggle_toggled" swapped="no"/>
                  </object>
                  <attributes>
                    <attribute name="active">0</attribute>
                  </attributes>
                </child>
              </object>
            </child>
            <child>
              <object class="GtkTreeViewColumn" id="name_column">
                <property name="title" translatable="1">Column Name</property>
                <child>
                  <object class="GtkCellRendererText" id="cr_name"/>
                  <attributes>
                    <attribute name="text">2</attribute>
                  </attributes>
                </child>
              </object>
            </child>
          </object>
        </property>
      </object>
    </child>
    <child>
      <object class="GtkBox" id="list_toolbar">
        <property name="css-classes">toolbar</property>
        <property name="can_focus">0</property>
        <style>
          <class name="prefs-list-widget-toolbar"/>
        </style>
        <child>
          <object class="GtkButton" id="remove">
            <property name="can_focus">0</property>
            <property name="label" translatable="1">_Remove</property>
            <property name="use_underline">1</property>
            <property name="icon_name">list-remove</property>
          </object>
        </child>
        <child>
          <object class="GtkButton" id="move_up">
            <property name="can_focus">0</property>
            <property name="tooltip_text" translatable="1">Move item up</property>
            <property name="label" translatable="1">Move _Up</property>
            <property name="use_underline">1</property>
            <property name="icon_name">go-up-symbolic</property>
            <signal name="clicked" handler="on_move_up_clicked" swapped="no"/>
          </object>
        </child>
        <child>
          <object class="GtkButton" id="move_down">
            <property name="can_focus">0</property>
            <property name="tooltip_text" translatable="1">Move item down</property>
            <property name="label" translatable="1">Move _Down</property>
            <property name="use_underline">1</property>
            <property name="icon_name">go-down-symbolic</property>
            <signal name="clicked" handler="on_move_down_clicked" swapped="no"/>
          </object>
        </child>
      </object>
    </child>
  </template>
</interface><|MERGE_RESOLUTION|>--- conflicted
+++ resolved
@@ -9,10 +9,6 @@
     </columns>
   </object>
   <template class="ColumnList" parent="GtkBox">
-<<<<<<< HEAD
-    <property name="orientation">vertical</property>
-=======
->>>>>>> 6d269257
     <property name="visible">True</property>
     <property name="orientation">vertical</property>
     <property name="can_focus">False</property>
