--- conflicted
+++ resolved
@@ -17,13 +17,8 @@
             <property name="spacing">12</property>
             <child>
               <object class="GtkLabel">
-<<<<<<< HEAD
                 <property name="label" translatable="1">Path</property>
-=======
-                <property name="visible">True</property>
-                <property name="can-focus">True</property>
-                <property name="label" translatable="yes">Path</property>
->>>>>>> baf32663
+                <property name="can-focus">1</property>
                 <style>
                   <class name="dim-label"/>
                 </style>
