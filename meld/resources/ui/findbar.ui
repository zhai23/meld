<?xml version="1.0" encoding="UTF-8"?>
<interface>
  <requires lib="gtk" version="4.0"/>
  <template class="FindBar" parent="GtkGrid">
    <property name="column_spacing">6</property>
    <child>
      <object class="GtkBox">
        <property name="valign">center</property>
        <property name="homogeneous">1</property>
        <child>
          <object class="GtkButton" id="find_previous_button">
<<<<<<< HEAD
=======
            <property name="tooltip_text" translatable="yes">Previous Result</property>
            <property name="visible">True</property>
            <property name="can_focus">False</property>
            <property name="receives_default">False</property>
>>>>>>> ada19e14
            <signal name="clicked" handler="on_find_previous_button_clicked" swapped="no"/>
            <child>
              <object class="GtkImage">
                <property name="icon_name">go-up-symbolic</property>
                <property name="icon_size">normal</property>
              </object>
            </child>
          </object>
        </child>
        <child>
          <object class="GtkButton" id="find_next_button">
<<<<<<< HEAD
=======
            <property name="tooltip_text" translatable="yes">Next Result</property>
            <property name="visible">True</property>
            <property name="can_focus">False</property>
            <property name="receives_default">False</property>
>>>>>>> ada19e14
            <signal name="clicked" handler="on_find_next_button_clicked" swapped="no"/>
            <child>
              <object class="GtkImage">
                <property name="icon_name">go-down-symbolic</property>
                <property name="icon_size">normal</property>
              </object>
            </child>
          </object>
        </child>
        <style>
          <class name="linked"/>
        </style>
        <layout>
          <property name="column">1</property>
          <property name="row">0</property>
        </layout>
      </object>
    </child>
    <child>
      <object class="GtkSearchEntry" id="find_entry">
<<<<<<< HEAD
        <property name="focusable">1</property>
=======
        <property name="placeholder_text" translatable="yes">Find</property>
        <property name="visible">True</property>
        <property name="can_focus">True</property>
>>>>>>> ada19e14
        <property name="width_chars">32</property>
        <!-- <property name="primary_icon_activatable">False</property>
        <property name="secondary_icon_activatable">False</property> -->
        <signal name="activate" handler="on_find_next_button_clicked" swapped="no"/>
        <signal name="search-changed" handler="on_find_entry_changed" swapped="no"/>
        <signal name="stop-search" handler="on_stop_search" swapped="no"/>
        <layout>
          <property name="column">0</property>
          <property name="row">0</property>
        </layout>
      </object>
    </child>
    <child>
      <object class="GtkEntry" id="replace_entry">
<<<<<<< HEAD
        <property name="focusable">1</property>
=======
        <property name="placeholder_text" translatable="yes">Replace</property>
        <property name="visible">True</property>
        <property name="can_focus">True</property>
>>>>>>> ada19e14
        <property name="width_chars">32</property>
        <property name="primary_icon_name">edit-find-replace-symbolic</property>
        <property name="primary_icon_activatable">0</property>
        <property name="secondary_icon_activatable">0</property>
        <signal name="activate" handler="on_replace_button_clicked" swapped="no"/>
        <layout>
          <property name="column">0</property>
          <property name="row">1</property>
        </layout>
      </object>
    </child>
    <child>
      <object class="GtkBox" id="find_options">
        <property name="can_focus">0</property>
        <property name="spacing">6</property>
        <child>
          <object class="GtkCheckButton" id="match_case">
            <property name="label" translatable="1">_Match case</property>
            <property name="focus_on_click">0</property>
            <property name="use_underline">1</property>
          </object>
        </child>
        <child>
          <object class="GtkCheckButton" id="whole_word">
            <property name="label" translatable="1">Who_le word</property>
            <property name="focusable">1</property>
            <property name="focus_on_click">0</property>
            <property name="use_underline">1</property>
          </object>
        </child>
        <child>
          <object class="GtkCheckButton" id="regex">
            <property name="label" translatable="1">Regular e_xpression</property>
            <property name="focusable">1</property>
            <property name="focus_on_click">0</property>
            <property name="use_underline">1</property>
          </object>
        </child>
        <layout>
          <property name="column">3</property>
          <property name="row">0</property>
        </layout>
      </object>
    </child>
    <child>
      <object class="GtkBox" id="wrap_box">
        <property name="can_focus">0</property>
        <property name="spacing">6</property>
        <child>
          <object class="GtkImage" id="wrap_image">
            <property name="halign">center</property>
            <property name="icon_name">view-wrapped-symbolic</property>
          </object>
        </child>
        <child>
          <object class="GtkLabel" id="wrap_label">
            <property name="halign">center</property>
            <property name="label" translatable="1">Wrapped</property>
            <property name="use_underline">1</property>
            <property name="xalign">0</property>
          </object>
        </child>
        <layout>
          <property name="column">4</property>
          <property name="row">0</property>
        </layout>
      </object>
    </child>
    <child>
      <object class="GtkButton" id="replace_all_button">
        <property name="label" translatable="1">Replace _All</property>
        <property name="focusable">1</property>
        <property name="focus_on_click">0</property>
        <property name="receives_default">1</property>
        <property name="use_underline">1</property>
        <signal name="clicked" handler="on_replace_all_button_clicked" swapped="no"/>
        <layout>
          <property name="column">2</property>
          <property name="row">1</property>
        </layout>
      </object>
    </child>
    <child>
      <object class="GtkButton" id="replace_button">
        <property name="label" translatable="1">_Replace</property>
        <property name="focusable">1</property>
        <property name="focus_on_click">0</property>
        <property name="receives_default">1</property>
        <property name="use_underline">1</property>
        <signal name="clicked" handler="on_replace_button_clicked" swapped="no"/>
        <layout>
          <property name="column">1</property>
          <property name="row">1</property>
        </layout>
      </object>
    </child>
    <child>
      <object class="GtkButton">
        <property name="focusable">1</property>
        <property name="receives_default">1</property>
        <property name="tooltip_text" translatable="1">Switch between Find and Find-and-Replace</property>
        <signal name="clicked" handler="on_toggle_replace_button_clicked" swapped="no"/>
        <child>
          <object class="GtkImage">
            <property name="icon_name">edit-find-replace-symbolic</property>
          </object>
        </child>
        <layout>
          <property name="column">2</property>
          <property name="row">0</property>
        </layout>
      </object>
    </child>
    <child>
      <placeholder/>
    </child>
    <child>
      <placeholder/>
    </child>
  </template>
</interface><|MERGE_RESOLUTION|>--- conflicted
+++ resolved
@@ -9,13 +9,7 @@
         <property name="homogeneous">1</property>
         <child>
           <object class="GtkButton" id="find_previous_button">
-<<<<<<< HEAD
-=======
             <property name="tooltip_text" translatable="yes">Previous Result</property>
-            <property name="visible">True</property>
-            <property name="can_focus">False</property>
-            <property name="receives_default">False</property>
->>>>>>> ada19e14
             <signal name="clicked" handler="on_find_previous_button_clicked" swapped="no"/>
             <child>
               <object class="GtkImage">
@@ -27,13 +21,7 @@
         </child>
         <child>
           <object class="GtkButton" id="find_next_button">
-<<<<<<< HEAD
-=======
             <property name="tooltip_text" translatable="yes">Next Result</property>
-            <property name="visible">True</property>
-            <property name="can_focus">False</property>
-            <property name="receives_default">False</property>
->>>>>>> ada19e14
             <signal name="clicked" handler="on_find_next_button_clicked" swapped="no"/>
             <child>
               <object class="GtkImage">
@@ -54,13 +42,8 @@
     </child>
     <child>
       <object class="GtkSearchEntry" id="find_entry">
-<<<<<<< HEAD
+        <property name="placeholder_text" translatable="yes">Find</property>
         <property name="focusable">1</property>
-=======
-        <property name="placeholder_text" translatable="yes">Find</property>
-        <property name="visible">True</property>
-        <property name="can_focus">True</property>
->>>>>>> ada19e14
         <property name="width_chars">32</property>
         <!-- <property name="primary_icon_activatable">False</property>
         <property name="secondary_icon_activatable">False</property> -->
@@ -75,13 +58,8 @@
     </child>
     <child>
       <object class="GtkEntry" id="replace_entry">
-<<<<<<< HEAD
+        <property name="placeholder_text" translatable="yes">Replace</property>
         <property name="focusable">1</property>
-=======
-        <property name="placeholder_text" translatable="yes">Replace</property>
-        <property name="visible">True</property>
-        <property name="can_focus">True</property>
->>>>>>> ada19e14
         <property name="width_chars">32</property>
         <property name="primary_icon_name">edit-find-replace-symbolic</property>
         <property name="primary_icon_activatable">0</property>
