<?xml version="1.0" encoding="UTF-8"?>
<interface>
  <requires lib="gtk" version="4.0"/>
  <requires lib="meld.ui.gladesupport" version="0.0"/>
  <object class="GtkAdjustment" id="pane_adjustment0"/>
  <object class="GtkAdjustment" id="pane_adjustment1"/>
  <object class="GtkAdjustment" id="pane_adjustment2"/>
  <template class="DirDiff" parent="GtkBox">
<<<<<<< HEAD
    <property name="orientation">vertical</property>
=======
>>>>>>> 6d269257
    <property name="visible">True</property>
    <property name="orientation">vertical</property>
    <property name="can_focus">False</property>
    <child>
      <object class="GtkGrid" id="grid">
        <property name="vexpand">1</property>
        <child>
          <object class="GtkActionBar" id="pane_actionbar0">
            <child type="center">
              <object class="GtkBox">
<<<<<<< HEAD
=======
                <property name="visible">True</property>
                <property name="orientation">horizontal</property>
>>>>>>> 6d269257
                <style>
                  <class name="linked"/>
                </style>
                <child>
                  <object class="MeldFileButton" id="folder_open_button0">
                    <property name="visible">True</property>
                    <property name="can_focus">False</property>
                    <property name="pane">0</property>
                    <property name="action">GTK_FILE_CHOOSER_ACTION_SELECT_FOLDER</property>
                    <property name="dialog_label" translatable="1">Select Folder</property>
                    <property name="tooltip_text" translatable="1">Select folder to open in this pane</property>
                    <signal name="file-selected" handler="on_file_selected" swapped="no"/>
                  </object>
                </child>
                <child>
                  <object class="PathLabel" id="folder_label0">
                    <property name="visible">True</property>
                    <property name="can_focus">False</property>
                    <property name="label" translatable="1">Folder 1</property>
                  </object>
                </child>
              </object>
            </child>
            <style>
              <class name="meld-actionbar"/>
            </style>
            <layout>
              <property name="column">0</property>
              <property name="row">0</property>
            </layout>
          </object>
        </child>
        <child>
          <object class="GtkActionBar" id="pane_actionbar1">
            <child type="center">
              <object class="GtkBox">
<<<<<<< HEAD
=======
                <property name="visible">True</property>
                <property name="orientation">horizontal</property>
>>>>>>> 6d269257
                <style>
                  <class name="linked"/>
                </style>
                <child>
                  <object class="MeldFileButton" id="folder_open_button1">
                    <property name="visible">True</property>
                    <property name="can_focus">False</property>
                    <property name="pane">1</property>
                    <property name="action">GTK_FILE_CHOOSER_ACTION_SELECT_FOLDER</property>
                    <property name="dialog_label" translatable="1">Select Folder</property>
                    <property name="tooltip_text" translatable="1">Select folder to open in this pane</property>
                    <signal name="file-selected" handler="on_file_selected" swapped="no"/>
                  </object>
                </child>
                <child>
                  <object class="PathLabel" id="folder_label1">
                    <property name="visible">True</property>
                    <property name="can_focus">False</property>
                    <property name="label" translatable="1">Folder 2</property>
                  </object>
                </child>
              </object>
            </child>
            <style>
              <class name="meld-actionbar"/>
            </style>
            <layout>
              <property name="column">2</property>
              <property name="row">0</property>
            </layout>
          </object>
        </child>
        <child>
          <object class="GtkActionBar" id="pane_actionbar2">
            <child type="center">
              <object class="GtkBox">
<<<<<<< HEAD
=======
                <property name="visible">True</property>
                <property name="orientation">horizontal</property>
>>>>>>> 6d269257
                <style>
                  <class name="linked"/>
                </style>
                <child>
                  <object class="MeldFileButton" id="folder_open_button2">
                    <property name="visible">True</property>
                    <property name="can_focus">False</property>
                    <property name="pane">2</property>
                    <property name="action">GTK_FILE_CHOOSER_ACTION_SELECT_FOLDER</property>
                    <property name="dialog_label" translatable="1">Select Folder</property>
                    <property name="tooltip_text" translatable="1">Select folder to open in this pane</property>
                    <signal name="file-selected" handler="on_file_selected" swapped="no"/>
                  </object>
                </child>
                <child>
                  <object class="PathLabel" id="folder_label2">
                    <property name="visible">True</property>
                    <property name="can_focus">False</property>
                    <property name="label" translatable="1">Folder 3</property>
                  </object>
                </child>
              </object>
            </child>
            <style>
              <class name="meld-actionbar"/>
            </style>
            <layout>
              <property name="column">4</property>
              <property name="row">0</property>
            </layout>
          </object>
        </child>
        <child>
          <object class="GtkActionBar" id="dummy_toolbar_linkmap1">
            <style>
              <class name="meld-actionbar"/>
            </style>
            <layout>
              <property name="column">3</property>
              <property name="row">0</property>
            </layout>
          </object>
        </child>
        <child>
          <object class="ScrollLinkMap" id="linkmap1">
            <property name="width_request">50</property>
            <property name="visible">True</property>
            <property name="can_focus">False</property>
            <property name="vexpand">True</property>
            <layout>
              <property name="column">3</property>
              <property name="row">1</property>
            </layout>
          </object>
        </child>
        <child>
          <object class="GtkActionBar" id="dummy_toolbar_linkmap0">
            <style>
              <class name="meld-actionbar"/>
            </style>
            <layout>
              <property name="column">1</property>
              <property name="row">0</property>
            </layout>
          </object>
        </child>
        <child>
          <object class="ScrollLinkMap" id="linkmap0">
            <property name="width_request">50</property>
            <property name="visible">True</property>
            <property name="can_focus">False</property>
            <property name="vexpand">True</property>
            <layout>
              <property name="column">1</property>
              <property name="row">1</property>
            </layout>
          </object>
        </child>
        <child>
          <object class="GtkBox" id="vbox0">
<<<<<<< HEAD
            <property name="orientation">vertical</property>
            <property name="can_focus">0</property>
            <property name="hexpand">1</property>
=======
            <property name="visible">True</property>
            <property name="orientation">vertical</property>
            <property name="can_focus">False</property>
            <property name="hexpand">True</property>
>>>>>>> 6d269257
            <child>
              <object class="MsgAreaController" id="msgarea_mgr0">
                <property name="visible">True</property>
                <property name="can_focus">False</property>
                <child>
                  <placeholder/>
                </child>
              </object>
            </child>
            <child>
              <object class="GtkScrolledWindow" id="scrolledwindow0">
                <property name="focusable">1</property>
                <property name="vexpand">1</property>
                <property name="vadjustment">pane_adjustment0</property>
                <property name="child">
                  <object class="GtkTreeView" id="treeview0">
                    <property name="focusable">1</property>
                    <property name="headers_visible">0</property>
                    <!-- <signal name="button-press-event" handler="on_treeview_button_press_event" swapped="no"/> TODO -->
                    <signal name="cursor-changed" handler="on_treeview_cursor_changed" swapped="no"/>
                    <!-- <signal name="focus-in-event" handler="on_treeview_focus_in_event" swapped="no"/> TODO -->
                    <!-- <signal name="key-press-event" handler="on_treeview_key_press_event" swapped="no"/> TODO -->
                    <!-- <signal name="popup-menu" handler="on_treeview_popup_menu" swapped="no"/> -->
                    <signal name="row-activated" handler="on_treeview_row_activated" swapped="no"/>
                    <signal name="row-collapsed" handler="on_treeview_row_collapsed" swapped="no"/>
                    <signal name="row-expanded" handler="on_treeview_row_expanded" swapped="no"/>
                    <child internal-child="selection">
                      <object class="GtkTreeSelection" id="treeview-selection1"/>
                    </child>
                  </object>
                </property>
              </object>
            </child>
            <layout>
              <property name="column">0</property>
              <property name="row">1</property>
            </layout>
          </object>
        </child>
        <child>
          <object class="GtkBox" id="vbox1">
<<<<<<< HEAD
            <property name="orientation">vertical</property>
            <property name="can_focus">0</property>
            <property name="hexpand">1</property>
=======
            <property name="visible">True</property>
            <property name="orientation">vertical</property>
            <property name="can_focus">False</property>
            <property name="hexpand">True</property>
>>>>>>> 6d269257
            <child>
              <object class="MsgAreaController" id="msgarea_mgr1">
                <property name="visible">True</property>
                <property name="can_focus">False</property>
                <child>
                  <placeholder/>
                </child>
              </object>
            </child>
            <child>
              <object class="GtkScrolledWindow" id="scrolledwindow1">
                <property name="focusable">1</property>
                <property name="vexpand">1</property>
                <property name="vadjustment">pane_adjustment1</property>
                <property name="child">
                  <object class="GtkTreeView" id="treeview1">
                    <property name="focusable">1</property>
                    <property name="headers_visible">0</property>
                    <!-- <signal name="button-press-event" handler="on_treeview_button_press_event" swapped="no"/> TODO -->
                    <signal name="cursor-changed" handler="on_treeview_cursor_changed" swapped="no"/>
                    <!-- <signal name="focus-in-event" handler="on_treeview_focus_in_event" swapped="no"/> TODO -->
                    <!-- <signal name="key-press-event" handler="on_treeview_key_press_event" swapped="no"/> TODO -->
                    <!-- <signal name="popup-menu" handler="on_treeview_popup_menu" swapped="no"/> -->
                    <signal name="row-activated" handler="on_treeview_row_activated" swapped="no"/>
                    <signal name="row-collapsed" handler="on_treeview_row_collapsed" swapped="no"/>
                    <signal name="row-expanded" handler="on_treeview_row_expanded" swapped="no"/>
                    <child internal-child="selection">
                      <object class="GtkTreeSelection" id="treeview-selection2"/>
                    </child>
                  </object>
                </property>
              </object>
            </child>
            <layout>
              <property name="column">2</property>
              <property name="row">1</property>
            </layout>
          </object>
        </child>
        <child>
          <object class="GtkBox" id="vbox2">
<<<<<<< HEAD
            <property name="orientation">vertical</property>
            <property name="can_focus">0</property>
            <property name="hexpand">1</property>
=======
            <property name="visible">True</property>
            <property name="orientation">vertical</property>
            <property name="can_focus">False</property>
            <property name="hexpand">True</property>
>>>>>>> 6d269257
            <child>
              <object class="MsgAreaController" id="msgarea_mgr2">
                <property name="visible">True</property>
                <property name="can_focus">False</property>
                <child>
                  <placeholder/>
                </child>
              </object>
            </child>
            <child>
              <object class="GtkScrolledWindow" id="scrolledwindow2">
                <property name="focusable">1</property>
                <property name="vexpand">1</property>
                <property name="vadjustment">pane_adjustment2</property>
                <property name="overlay_scrolling">0</property>
                <property name="child">
                  <object class="GtkTreeView" id="treeview2">
                    <property name="focusable">1</property>
                    <property name="headers_visible">0</property>
                    <!-- <signal name="button-press-event" handler="on_treeview_button_press_event" swapped="no"/> TODO -->
                    <signal name="cursor-changed" handler="on_treeview_cursor_changed" swapped="no"/>
                    <!-- <signal name="focus-in-event" handler="on_treeview_focus_in_event" swapped="no"/> TODO -->
                    <!-- <signal name="key-press-event" handler="on_treeview_key_press_event" swapped="no"/> TODO -->
                    <!-- <signal name="popup-menu" handler="on_treeview_popup_menu" swapped="no"/> -->
                    <signal name="row-activated" handler="on_treeview_row_activated" swapped="no"/>
                    <signal name="row-collapsed" handler="on_treeview_row_collapsed" swapped="no"/>
                    <signal name="row-expanded" handler="on_treeview_row_expanded" swapped="no"/>
                    <child internal-child="selection">
                      <object class="GtkTreeSelection" id="treeview-selection3"/>
                    </child>
                  </object>
                </property>
              </object>
            </child>
            <layout>
              <property name="column">4</property>
              <property name="row">1</property>
            </layout>
          </object>
        </child>
        <child>
          <object class="GtkRevealer" id="overview_map_revealer">
            <property name="transition_type">slide-right</property>
            <property name="reveal_child">1</property>
            <property name="child">
              <object class="GtkBox" id="chunkmap_hbox">
                <property name="spacing">2</property>
                <child>
                  <object class="TreeViewChunkMap" id="chunkmap0">
                    <property name="visible">True</property>
                    <property name="width_request">15</property>
                    <property name="adjustment">pane_adjustment0</property>
                    <property name="treeview">treeview0</property>
                    <property name="treeview_idx">0</property>
                  </object>
                </child>
                <child>
                  <object class="TreeViewChunkMap" id="chunkmap1">
                    <property name="visible">True</property>
                    <property name="width_request">15</property>
                    <property name="adjustment">pane_adjustment1</property>
                    <property name="treeview">treeview1</property>
                    <property name="treeview_idx">1</property>
                  </object>
                </child>
                <child>
                  <object class="TreeViewChunkMap" id="chunkmap2">
                    <property name="visible">True</property>
                    <property name="width_request">15</property>
                    <property name="adjustment">pane_adjustment2</property>
                    <property name="treeview">treeview2</property>
                    <property name="treeview_idx">2</property>
                  </object>
                </child>
                <style>
                  <class name="sourcemap-container"/>
                </style>
              </object>
            </property>
            <layout>
              <property name="column">5</property>
              <property name="row">1</property>
            </layout>
          </object>
        </child>
        <child>
          <object class="GtkRevealer" id="toolbar_sourcemap_revealer">
            <property name="reveal-child">1</property>
            <property name="transition-type">slide-right</property>
            <property name="child">
              <object class="GtkActionBar" id="dummy_toolbar_overview_map">
                <style>
                  <class name="meld-actionbar"/>
                </style>
              </object>
            </property>
            <layout>
              <property name="column">5</property>
              <property name="row">0</property>
            </layout>
          </object>
        </child>
      </object>
    </child>
  </template>
</interface><|MERGE_RESOLUTION|>--- conflicted
+++ resolved
@@ -6,10 +6,6 @@
   <object class="GtkAdjustment" id="pane_adjustment1"/>
   <object class="GtkAdjustment" id="pane_adjustment2"/>
   <template class="DirDiff" parent="GtkBox">
-<<<<<<< HEAD
-    <property name="orientation">vertical</property>
-=======
->>>>>>> 6d269257
     <property name="visible">True</property>
     <property name="orientation">vertical</property>
     <property name="can_focus">False</property>
@@ -20,11 +16,6 @@
           <object class="GtkActionBar" id="pane_actionbar0">
             <child type="center">
               <object class="GtkBox">
-<<<<<<< HEAD
-=======
-                <property name="visible">True</property>
-                <property name="orientation">horizontal</property>
->>>>>>> 6d269257
                 <style>
                   <class name="linked"/>
                 </style>
@@ -61,11 +52,6 @@
           <object class="GtkActionBar" id="pane_actionbar1">
             <child type="center">
               <object class="GtkBox">
-<<<<<<< HEAD
-=======
-                <property name="visible">True</property>
-                <property name="orientation">horizontal</property>
->>>>>>> 6d269257
                 <style>
                   <class name="linked"/>
                 </style>
@@ -102,11 +88,6 @@
           <object class="GtkActionBar" id="pane_actionbar2">
             <child type="center">
               <object class="GtkBox">
-<<<<<<< HEAD
-=======
-                <property name="visible">True</property>
-                <property name="orientation">horizontal</property>
->>>>>>> 6d269257
                 <style>
                   <class name="linked"/>
                 </style>
@@ -187,16 +168,9 @@
         </child>
         <child>
           <object class="GtkBox" id="vbox0">
-<<<<<<< HEAD
             <property name="orientation">vertical</property>
             <property name="can_focus">0</property>
             <property name="hexpand">1</property>
-=======
-            <property name="visible">True</property>
-            <property name="orientation">vertical</property>
-            <property name="can_focus">False</property>
-            <property name="hexpand">True</property>
->>>>>>> 6d269257
             <child>
               <object class="MsgAreaController" id="msgarea_mgr0">
                 <property name="visible">True</property>
@@ -238,16 +212,9 @@
         </child>
         <child>
           <object class="GtkBox" id="vbox1">
-<<<<<<< HEAD
             <property name="orientation">vertical</property>
             <property name="can_focus">0</property>
             <property name="hexpand">1</property>
-=======
-            <property name="visible">True</property>
-            <property name="orientation">vertical</property>
-            <property name="can_focus">False</property>
-            <property name="hexpand">True</property>
->>>>>>> 6d269257
             <child>
               <object class="MsgAreaController" id="msgarea_mgr1">
                 <property name="visible">True</property>
@@ -289,16 +256,9 @@
         </child>
         <child>
           <object class="GtkBox" id="vbox2">
-<<<<<<< HEAD
             <property name="orientation">vertical</property>
             <property name="can_focus">0</property>
             <property name="hexpand">1</property>
-=======
-            <property name="visible">True</property>
-            <property name="orientation">vertical</property>
-            <property name="can_focus">False</property>
-            <property name="hexpand">True</property>
->>>>>>> 6d269257
             <child>
               <object class="MsgAreaController" id="msgarea_mgr2">
                 <property name="visible">True</property>
