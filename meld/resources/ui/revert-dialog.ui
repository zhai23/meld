--- conflicted
+++ resolved
@@ -17,19 +17,10 @@
             <property name="layout_style">expand</property>
             <child>
               <object class="GtkButton" id="cancel_button1">
-<<<<<<< HEAD
                 <property name="label" translatable="1">_Cancel</property>
                 <property name="focusable">1</property>
                 <property name="receives_default">1</property>
                 <property name="use_underline">1</property>
-                <property name="use_underline">1</property>
-=======
-                <property name="label" translatable="yes">_Cancel</property>
-                <property name="visible">True</property>
-                <property name="can_focus">True</property>
-                <property name="receives_default">True</property>
-                <property name="use_underline">True</property>
->>>>>>> 1f826ad4
               </object>
               <packing>
                 <property name="expand">False</property>
