# Copyright (C) 2019 Kai Willadsen <kai.willadsen@gmail.com>
#
# This program is free software: you can redistribute it and/or modify
# it under the terms of the GNU General Public License as published by
# the Free Software Foundation, either version 2 of the License, or (at
# your option) any later version.
#
# This program is distributed in the hope that it will be useful, but
# WITHOUT ANY WARRANTY; without even the implied warranty of
# MERCHANTABILITY or FITNESS FOR A PARTICULAR PURPOSE.  See the GNU
# General Public License for more details.
#
# You should have received a copy of the GNU General Public License
# along with this program.  If not, see <http://www.gnu.org/licenses/>.

import collections
import logging
from typing import Any, List, Mapping, Tuple

import cairo
from gi.repository import Gdk, GObject, Gtk

from meld.settings import get_meld_settings
from meld.style import get_common_theme
from meld.tree import STATE_ERROR, STATE_MODIFIED, STATE_NEW
from meld.ui.gtkutil import make_gdk_rgba

log = logging.getLogger(__name__)


class ChunkMap(Gtk.DrawingArea):

    __gtype_name__ = "ChunkMap"

    adjustment = GObject.Property(
        type=Gtk.Adjustment,
        nick='Adjustment used for scrolling the mapped view',
        flags=(
            GObject.ParamFlags.READWRITE |
            GObject.ParamFlags.CONSTRUCT_ONLY
        ),
    )

    handle_overdraw_alpha = GObject.Property(
        type=float,
        nick='Alpha of the document handle overdraw',
        default=0.2,
    )

    handle_outline_alpha = GObject.Property(
        type=float,
        nick='Alpha of the document handle outline',
        default=0.4,
    )

    @GObject.Property(
        type=GObject.TYPE_PYOBJECT,
        nick='Chunks defining regions in the mapped view',
    )
    def chunks(self):
        return self._chunks

    @chunks.setter
    def chunks_set(self, chunks):
        self._chunks = chunks
        self._cached_map = None
        self.queue_draw()

    overdraw_padding: int = 2

    def __init__(self):
        super().__init__()
        self.chunks = []
        self._have_grab = False
        self._cached_map = None

<<<<<<< HEAD
        self.set_draw_func(self.draw)
=======
        self.click_controller = Gtk.GestureMultiPress(widget=self)
        self.click_controller.connect("pressed", self.button_press_event)
        self.click_controller.connect("released", self.button_release_event)

        self.motion_controller = Gtk.EventControllerMotion(widget=self)
        self.motion_controller.set_propagation_phase(Gtk.PropagationPhase.TARGET)
        self.motion_controller.connect("motion", self.motion_event)
>>>>>>> 6d269257

    def do_realize(self):
        if not self.adjustment:
            log.critical(
                f'{self.__gtype_name__} initialized without an adjustment')
            return Gtk.DrawingArea.do_realize(self)

        # self.set_events( TODO
        #     Gdk.EventMask.POINTER_MOTION_MASK |
        #     Gdk.EventMask.BUTTON_PRESS_MASK |
        #     Gdk.EventMask.BUTTON_RELEASE_MASK
        # )

        self.adjustment.connect('changed', lambda w: self.queue_draw())
        self.adjustment.connect('value-changed', lambda w: self.queue_draw())

        meld_settings = get_meld_settings()
        meld_settings.connect('changed', self.on_setting_changed)
        self.on_setting_changed(meld_settings, 'style-scheme')

        return Gtk.DrawingArea.do_realize(self)

    def do_size_allocate(self, *args):
        self._cached_map = None
        return Gtk.DrawingArea.do_size_allocate(self, *args)

    def on_setting_changed(self, settings, key):
        if key == 'style-scheme':
            self.fill_colors, self.line_colors = get_common_theme()
            self._cached_map = None

    def get_height_scale(self) -> float:
        return 1.0

    def get_map_base_colors(
            self) -> Tuple[Gdk.RGBA, Gdk.RGBA, Gdk.RGBA, Gdk.RGBA]:
        raise NotImplementedError()

    def _make_map_base_colors(
            self, widget) -> Tuple[Gdk.RGBA, Gdk.RGBA, Gdk.RGBA, Gdk.RGBA]:
        stylecontext = widget.get_style_context()
        base_set, base = (
            stylecontext.lookup_color('theme_base_color'))
        if not base_set:
            base = make_gdk_rgba(1.0, 1.0, 1.0, 1.0)
        text_set, text = (
            stylecontext.lookup_color('theme_text_color'))
        if not text_set:
            base = make_gdk_rgba(0.0, 0.0, 0.0, 1.0)
        border_set, border = (
            stylecontext.lookup_color('borders'))
        if not border_set:
            base = make_gdk_rgba(0.95, 0.95, 0.95, 1.0)

        handle_overdraw = text.copy()
        handle_overdraw.alpha = self.handle_overdraw_alpha
        handle_outline = text.copy()
        handle_outline.alpha = self.handle_outline_alpha

        return base, border, handle_overdraw, handle_outline

    def chunk_coords_by_tag(self) -> Mapping[str, List[Tuple[float, float]]]:
        """Map chunks to buffer offsets for drawing, ordered by tag"""
        raise NotImplementedError()

    def draw(self, _chunkmap, context, width, height):
        if not self.adjustment or self.adjustment.get_upper() <= 0:
            return

        height = self.get_allocated_height()
        width = self.get_allocated_width()

        if width <= 0 or height <= 0:
            return

        base_bg, base_outline, handle_overdraw, handle_outline = (
            self.get_map_base_colors())

        x0 = self.overdraw_padding + 0.5
        x1 = width - 2 * x0
        height_scale = height * self.get_height_scale()

        if self._cached_map is None:
            surface = cairo.Surface.create_similar(
                context.get_target(), cairo.CONTENT_COLOR_ALPHA, width, height)
            cache_ctx = cairo.Context(surface)
            cache_ctx.set_line_width(1)

            cache_ctx.rectangle(x0, -0.5, x1, height_scale + 0.5)
<<<<<<< HEAD
            cache_ctx.set_source_rgba(base_bg.red, base_bg.green, base_bg.blue, base_bg.alpha)
=======
            Gdk.cairo_set_source_rgba(cache_ctx, base_bg)
>>>>>>> 6d269257
            cache_ctx.fill()

            # We get drawing coordinates by tag to minimise our source
            # colour setting, and make this loop slightly cleaner.
            tagged_diffs = self.chunk_coords_by_tag()

            for tag, diffs in tagged_diffs.items():
<<<<<<< HEAD
                color = self.fill_colors[tag]
                cache_ctx.set_source_rgba(color.red, color.green, color.blue, color.alpha)
=======
                Gdk.cairo_set_source_rgba(cache_ctx, self.fill_colors[tag])
>>>>>>> 6d269257
                for y0, y1 in diffs:
                    y0 = round(y0 * height_scale) + 0.5
                    y1 = round(y1 * height_scale) - 0.5
                    cache_ctx.rectangle(x0, y0, x1, y1 - y0)
                cache_ctx.fill_preserve()
<<<<<<< HEAD
                color = self.line_colors[tag]
                cache_ctx.set_source_rgba(color.red, color.green, color.blue, color.alpha)
                cache_ctx.stroke()

            cache_ctx.rectangle(x0, -0.5, x1, height_scale + 0.5)
            color = base_outline
            cache_ctx.set_source_rgba(color.red, color.green, color.blue, color.alpha)
=======
                Gdk.cairo_set_source_rgba(cache_ctx, self.line_colors[tag])
                cache_ctx.stroke()

            cache_ctx.rectangle(x0, -0.5, x1, height_scale + 0.5)
            Gdk.cairo_set_source_rgba(cache_ctx, base_outline)
>>>>>>> 6d269257
            cache_ctx.stroke()

            self._cached_map = surface

        context.set_source_surface(self._cached_map, 0, 0)
        context.paint()

        # Draw our scroll position indicator
        context.set_line_width(1)
<<<<<<< HEAD
        color = handle_overdraw
        context.set_source_rgba(color.red, color.green, color.blue, color.alpha)
=======
        Gdk.cairo_set_source_rgba(context, handle_overdraw)
>>>>>>> 6d269257

        adj_y = self.adjustment.get_value() / self.adjustment.get_upper()
        adj_h = self.adjustment.get_page_size() / self.adjustment.get_upper()

        context.rectangle(
            x0 - self.overdraw_padding, round(height_scale * adj_y) + 0.5,
            x1 + 2 * self.overdraw_padding, round(height_scale * adj_h) - 1,
        )
        context.fill_preserve()
<<<<<<< HEAD
        color = handle_outline
        context.set_source_rgba(color.red, color.green, color.blue, color.alpha)
        context.stroke()

    def _scroll_to_location(self, location: float):
=======
        Gdk.cairo_set_source_rgba(context, handle_outline)
        context.stroke()

        return True

    def _scroll_to_location(self, location: float, animate: bool):
>>>>>>> 6d269257
        raise NotImplementedError()

    def _scroll_fraction(self, position: float, *, animate: bool = True):
        """Scroll the mapped textview to the given position

        This uses GtkTextView's scrolling so that the movement is
        animated.

        :param position: Position to scroll to, in event coordinates
        """
        if not self.adjustment:
            return

        height = self.get_height_scale() * self.get_allocated_height()
        fraction = position / height
        adj = self.adjustment
        location = fraction * (adj.get_upper() - adj.get_lower())

<<<<<<< HEAD
        if animate:
            self._scroll_to_location(location)
        else:
            adj.set_value(location)

    def do_button_press_event(self, event) -> bool:
        if event.button == 1:
            self._scroll_fraction(event.y)
            self.grab_add()
            self._have_grab = True
            return True

        return False

    def do_button_release_event(self, event) -> bool:
        if event.button == 1:
            self.grab_remove()
            self._have_grab = False
            return True

        return False

    def do_motion_notify_event(self, event) -> bool:
=======
        self._scroll_to_location(location, animate)

    def button_press_event(
        self,
        controller: Gtk.GestureMultiPress,
        npress: int,
        x: float,
        y: float,
    ) -> None:
        self._scroll_fraction(y)
        self.grab_add()
        self._have_grab = True

    def button_release_event(
        self,
        controller: Gtk.GestureMultiPress,
        npress: int,
        x: float,
        y: float,
    ) -> bool:
        self.grab_remove()
        self._have_grab = False

    def motion_event(
        self,
        controller: Gtk.EventControllerMotion,
        x: float | None = None,
        y: float | None = None,
    ):
>>>>>>> 6d269257
        if self._have_grab:
            self._scroll_fraction(y, animate=False)

        return True


class TextViewChunkMap(ChunkMap):

    __gtype_name__ = 'TextViewChunkMap'

    textview = GObject.Property(
        type=Gtk.TextView,
        nick='Textview being mapped',
        flags=(
            GObject.ParamFlags.READWRITE |
            GObject.ParamFlags.CONSTRUCT_ONLY
        ),
    )

    paired_adjustment_1 = GObject.Property(
        type=Gtk.Adjustment,
        nick='Paired adjustment used for scaling the map',
        flags=(
            GObject.ParamFlags.READWRITE |
            GObject.ParamFlags.CONSTRUCT_ONLY
        ),
    )

    paired_adjustment_2 = GObject.Property(
        type=Gtk.Adjustment,
        nick='Paired adjustment used for scaling the map',
        flags=(
            GObject.ParamFlags.READWRITE |
            GObject.ParamFlags.CONSTRUCT_ONLY
        ),
    )

    def do_realize(self):

        def force_redraw(*args: Any) -> None:
            self._cached_map = None
            self.queue_draw()

        self.textview.connect("notify::wrap-mode", force_redraw)
        return ChunkMap.do_realize(self)

    def get_height_scale(self):
        adjustments = [
            self.props.adjustment,
            self.props.paired_adjustment_1,
            self.props.paired_adjustment_2,
        ]
        heights = [
            adj.get_upper() for adj in adjustments
            if adj.get_upper() > 0
        ]
        return self.props.adjustment.get_upper() / max(heights)

    def get_map_base_colors(self):
        return self._make_map_base_colors(self.textview)

    def chunk_coords_by_tag(self):

        buf = self.textview.get_buffer()

        tagged_diffs: Mapping[str, List[Tuple[float, float]]]
        tagged_diffs = collections.defaultdict(list)

        y, h = self.textview.get_line_yrange(buf.get_end_iter())
        max_y = float(y + h)
        for chunk in self.chunks:
            _, start_iter = buf.get_iter_at_line(chunk.start_a)
            y0, _ = self.textview.get_line_yrange(start_iter)
            if chunk.start_a == chunk.end_a:
                y, h = y0, 0
            else:
                _, end_iter = buf.get_iter_at_line(chunk.end_a - 1)
                y, h = self.textview.get_line_yrange(end_iter)

            tagged_diffs[chunk.tag].append((y0 / max_y, (y + h) / max_y))

        return tagged_diffs

    def draw(self, chunkmap, context, width, height):
        if not self.textview:
            return

        return ChunkMap.draw(self, chunkmap, context, width, height)

    def _scroll_to_location(self, location: float, animate: bool):
        if not self.textview:
            return

        _, it = self.textview.get_iter_at_location(0, location)
        if animate:
            self.textview.scroll_to_iter(it, 0.0, True, 1.0, 0.5)
        else:
            # TODO: Add handling for centreing adjustment like we do
            # for animated scroll above.
            self.adjustment.set_value(location)


class TreeViewChunkMap(ChunkMap):

    __gtype_name__ = 'TreeViewChunkMap'

    treeview = GObject.Property(
        type=Gtk.TreeView,
        nick='Treeview being mapped',
        flags=(
            GObject.ParamFlags.READWRITE |
            GObject.ParamFlags.CONSTRUCT_ONLY
        ),
    )

    treeview_idx = GObject.Property(
        type=int,
        nick='Index of the Treeview within the store',
        flags=(
            GObject.ParamFlags.READWRITE |
            GObject.ParamFlags.CONSTRUCT_ONLY
        ),
    )

    chunk_type_map = {
        STATE_NEW: "insert",
        STATE_ERROR: "error",
        STATE_MODIFIED: "replace",
    }

    def __init__(self):
        super().__init__()
        self.model_signal_ids = []

    def do_realize(self):
        self.treeview.connect('row-collapsed', self.clear_cached_map)
        self.treeview.connect('row-expanded', self.clear_cached_map)
        self.treeview.connect('notify::model', self.connect_model)
        self.connect_model()

        return ChunkMap.do_realize(self)

    def connect_model(self, *args):
        for model, signal_id in self.model_signal_ids:
            model.disconnect(signal_id)

        model = self.treeview.get_model()
        self.model_signal_ids = [
            (model, model.connect('row-changed', self.clear_cached_map)),
            (model, model.connect('row-deleted', self.clear_cached_map)),
            (model, model.connect('row-inserted', self.clear_cached_map)),
            (model, model.connect('rows-reordered', self.clear_cached_map)),
        ]

    def clear_cached_map(self, *args):
        self._cached_map = None

    def get_map_base_colors(self):
        return self._make_map_base_colors(self.treeview)

    def chunk_coords_by_tag(self):
        def recurse_tree_states(rowiter):
            row_states.append(
                model.get_state(rowiter.iter, self.treeview_idx))
            if self.treeview.row_expanded(rowiter.path):
                for row in rowiter.iterchildren():
                    recurse_tree_states(row)

        row_states = []
        model = self.treeview.get_model()
        recurse_tree_states(next(iter(model)))
        # Terminating mark to force the last chunk to be added
        row_states.append(None)

        tagged_diffs: Mapping[str, List[Tuple[float, float]]]
        tagged_diffs = collections.defaultdict(list)

        numlines = len(row_states) - 1
        chunkstart, laststate = 0, row_states[0]
        for index, state in enumerate(row_states):
            if state != laststate:
                action = self.chunk_type_map.get(laststate)
                if action is not None:
                    chunk = (chunkstart / numlines, index / numlines)
                    tagged_diffs[action].append(chunk)
                chunkstart, laststate = index, state

        return tagged_diffs

    def draw(self, chunkmap, context, width, height):
        if not self.treeview:
            return

        return ChunkMap.draw(self, chunkmap, context, width, height)

    def _scroll_to_location(self, location: float, animate: bool):
        if not self.treeview or self.adjustment.get_upper() <= 0:
            return

        location -= self.adjustment.get_page_size() / 2
        if animate:
            self.treeview.scroll_to_point(-1, location)
        else:
            self.adjustment.set_value(location)<|MERGE_RESOLUTION|>--- conflicted
+++ resolved
@@ -74,17 +74,15 @@
         self._have_grab = False
         self._cached_map = None
 
-<<<<<<< HEAD
         self.set_draw_func(self.draw)
-=======
-        self.click_controller = Gtk.GestureMultiPress(widget=self)
+
+        self.click_controller = Gtk.GestureClick()
         self.click_controller.connect("pressed", self.button_press_event)
         self.click_controller.connect("released", self.button_release_event)
 
-        self.motion_controller = Gtk.EventControllerMotion(widget=self)
+        self.motion_controller = Gtk.EventControllerMotion()
         self.motion_controller.set_propagation_phase(Gtk.PropagationPhase.TARGET)
         self.motion_controller.connect("motion", self.motion_event)
->>>>>>> 6d269257
 
     def do_realize(self):
         if not self.adjustment:
@@ -174,11 +172,7 @@
             cache_ctx.set_line_width(1)
 
             cache_ctx.rectangle(x0, -0.5, x1, height_scale + 0.5)
-<<<<<<< HEAD
-            cache_ctx.set_source_rgba(base_bg.red, base_bg.green, base_bg.blue, base_bg.alpha)
-=======
             Gdk.cairo_set_source_rgba(cache_ctx, base_bg)
->>>>>>> 6d269257
             cache_ctx.fill()
 
             # We get drawing coordinates by tag to minimise our source
@@ -186,32 +180,17 @@
             tagged_diffs = self.chunk_coords_by_tag()
 
             for tag, diffs in tagged_diffs.items():
-<<<<<<< HEAD
-                color = self.fill_colors[tag]
-                cache_ctx.set_source_rgba(color.red, color.green, color.blue, color.alpha)
-=======
                 Gdk.cairo_set_source_rgba(cache_ctx, self.fill_colors[tag])
->>>>>>> 6d269257
                 for y0, y1 in diffs:
                     y0 = round(y0 * height_scale) + 0.5
                     y1 = round(y1 * height_scale) - 0.5
                     cache_ctx.rectangle(x0, y0, x1, y1 - y0)
                 cache_ctx.fill_preserve()
-<<<<<<< HEAD
-                color = self.line_colors[tag]
-                cache_ctx.set_source_rgba(color.red, color.green, color.blue, color.alpha)
-                cache_ctx.stroke()
-
-            cache_ctx.rectangle(x0, -0.5, x1, height_scale + 0.5)
-            color = base_outline
-            cache_ctx.set_source_rgba(color.red, color.green, color.blue, color.alpha)
-=======
                 Gdk.cairo_set_source_rgba(cache_ctx, self.line_colors[tag])
                 cache_ctx.stroke()
 
             cache_ctx.rectangle(x0, -0.5, x1, height_scale + 0.5)
             Gdk.cairo_set_source_rgba(cache_ctx, base_outline)
->>>>>>> 6d269257
             cache_ctx.stroke()
 
             self._cached_map = surface
@@ -221,12 +200,7 @@
 
         # Draw our scroll position indicator
         context.set_line_width(1)
-<<<<<<< HEAD
-        color = handle_overdraw
-        context.set_source_rgba(color.red, color.green, color.blue, color.alpha)
-=======
         Gdk.cairo_set_source_rgba(context, handle_overdraw)
->>>>>>> 6d269257
 
         adj_y = self.adjustment.get_value() / self.adjustment.get_upper()
         adj_h = self.adjustment.get_page_size() / self.adjustment.get_upper()
@@ -236,20 +210,10 @@
             x1 + 2 * self.overdraw_padding, round(height_scale * adj_h) - 1,
         )
         context.fill_preserve()
-<<<<<<< HEAD
-        color = handle_outline
-        context.set_source_rgba(color.red, color.green, color.blue, color.alpha)
-        context.stroke()
-
-    def _scroll_to_location(self, location: float):
-=======
         Gdk.cairo_set_source_rgba(context, handle_outline)
         context.stroke()
 
-        return True
-
-    def _scroll_to_location(self, location: float, animate: bool):
->>>>>>> 6d269257
+    def _scroll_to_location(self, location: float):
         raise NotImplementedError()
 
     def _scroll_fraction(self, position: float, *, animate: bool = True):
@@ -268,36 +232,11 @@
         adj = self.adjustment
         location = fraction * (adj.get_upper() - adj.get_lower())
 
-<<<<<<< HEAD
-        if animate:
-            self._scroll_to_location(location)
-        else:
-            adj.set_value(location)
-
-    def do_button_press_event(self, event) -> bool:
-        if event.button == 1:
-            self._scroll_fraction(event.y)
-            self.grab_add()
-            self._have_grab = True
-            return True
-
-        return False
-
-    def do_button_release_event(self, event) -> bool:
-        if event.button == 1:
-            self.grab_remove()
-            self._have_grab = False
-            return True
-
-        return False
-
-    def do_motion_notify_event(self, event) -> bool:
-=======
         self._scroll_to_location(location, animate)
 
     def button_press_event(
         self,
-        controller: Gtk.GestureMultiPress,
+        controller: Gtk.GestureClick,
         npress: int,
         x: float,
         y: float,
@@ -308,7 +247,7 @@
 
     def button_release_event(
         self,
-        controller: Gtk.GestureMultiPress,
+        controller: Gtk.GestureClick,
         npress: int,
         x: float,
         y: float,
@@ -322,7 +261,6 @@
         x: float | None = None,
         y: float | None = None,
     ):
->>>>>>> 6d269257
         if self._have_grab:
             self._scroll_fraction(y, animate=False)
 
