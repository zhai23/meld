--- conflicted
+++ resolved
@@ -242,11 +242,6 @@
         self.popup_menu.attach_to_widget(self)
 
         self.model = VcTreeStore()
-<<<<<<< HEAD
-        # self.connect("style-updated", self.model.on_style_updated) TODO deprecated
-        self.model.on_style_updated(self)
-=======
->>>>>>> 6d269257
         self.treeview.set_model(self.model)
         self.treeview.get_selection().connect(
             "changed", self.on_treeview_selection_changed)
